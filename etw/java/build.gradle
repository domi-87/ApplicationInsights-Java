/*
 * ApplicationInsights-Java
 * Copyright (c) Microsoft Corporation
 * All rights reserved.
 *
 * MIT License
 * Permission is hereby granted, free of charge, to any person obtaining a copy of this
 * software and associated documentation files (the ""Software""), to deal in the Software
 * without restriction, including without limitation the rights to use, copy, modify, merge,
 * publish, distribute, sublicense, and/or sell copies of the Software, and to permit
 * persons to whom the Software is furnished to do so, subject to the following conditions:
 * The above copyright notice and this permission notice shall be included in all copies or
 * substantial portions of the Software.
 * THE SOFTWARE IS PROVIDED *AS IS*, WITHOUT WARRANTY OF ANY KIND, EXPRESS OR IMPLIED,
 * INCLUDING BUT NOT LIMITED TO THE WARRANTIES OF MERCHANTABILITY, FITNESS FOR A PARTICULAR
 * PURPOSE AND NONINFRINGEMENT. IN NO EVENT SHALL THE AUTHORS OR COPYRIGHT HOLDERS BE LIABLE
 * FOR ANY CLAIM, DAMAGES OR OTHER LIABILITY, WHETHER IN AN ACTION OF CONTRACT, TORT OR
 * OTHERWISE, ARISING FROM, OUT OF OR IN CONNECTION WITH THE SOFTWARE OR THE USE OR OTHER
 * DEALINGS IN THE SOFTWARE.
 */
plugins {
    id 'java-library'
}

repositories {
    mavenCentral()
}

apply from: "$buildScriptsDir/common-java.gradle"

configurations {
    jni64 {
        transitive = false
    }
    jni32 {
        transitive = false
    }
}

def jniSrcDir = 'src/main/jni'
sourceSets {
    main {
        java {
            srcDir jniSrcDir
        }
    }
}

archivesBaseName = "applicationinsights-java-etw-provider"

logger.info "project ${project.path} prop: ai.etw.native.build=${project.properties['ai.etw.native.build']}"

import org.apache.tools.ant.taskdefs.condition.Os
def buildNative = !(System.properties['skipWinNative'] ?: 'false').toBoolean() && Os.isFamily(Os.FAMILY_WINDOWS);

dependencies {
<<<<<<< HEAD
    implementation 'org.slf4j:slf4j-api:1.7.30'
=======
    implementation group: 'org.slf4j', name: 'slf4j-api', version: versions.slf4j
>>>>>>> 1b9442de

    if (buildNative) {
        jni32 project(path: ':etw:native', configuration: "${project.properties['ai.etw.native.build']}X86RuntimeElements")
        jni64 project(path: ':etw:native', configuration: "${project.properties['ai.etw.native.build']}X86-64RuntimeElements")
    } else {
        logger.quiet "Skipping build of :etw:native because skipWinNative=true. EtwAppender/EtwProvider will not work because library is missing"
    }

    testImplementation group: 'junit', name: 'junit', version: versions.junit
    testImplementation group: 'org.hamcrest', name: 'hamcrest-core', version: versions.hamcrest
    testImplementation group: 'org.hamcrest', name: 'hamcrest-library', version: versions.hamcrest
    testImplementation group: 'org.mockito', name: 'mockito-core', version: versions.mockito
    testImplementation group: 'org.apache.commons', name: 'commons-lang3', version: versions.commonsLang
}

// To rebuild naitive code with new headers, first run `gradlew :etw:java:classes -Pai.etw.native.generateHeaders` to generate new header, then update the method implementations.
// After that, :etw:java can be built again.
if (hasProperty("ai.etw.native.generateHeaders")) {
    def jniOutDir = "$rootDir/etw/native/src/main/headers"
    logger.quiet "New JNI headers will be generated to $jniOutDir"
    compileJava {
        options.compilerArgs.addAll(['-h', jniOutDir])
    }
}

if (buildNative) {
    tasks.register('processNativeResources', Copy) {
        def useReleaseBuild = project.getProperty('ai.etw.native.build').equalsIgnoreCase('release')
        dependsOn project(':etw:native').tasks.named("assemble${useReleaseBuild ? 'Release' : 'Debug'}X86").get()
        dependsOn project(':etw:native').tasks.named("assemble${useReleaseBuild ? 'Release' : 'Debug'}X86-64").get()

        from configurations.jni32.files
        from configurations.jni64.files
        include '*.dll'
        into "${sourceSets.main.output.resourcesDir}"
    }
    tasks.named('processResources').configure {
        dependsOn 'processNativeResources'
    }
}

tasks.named('test').configure {
    def testprops =
        project.properties.findAll {
            it.key.startsWith('ai.tests.')
        } +
        project.properties.findAll {
            it.key.startsWith('ai.etw.')
        } + ["skipWinNative":!buildNative]
    systemProperties testprops
 }<|MERGE_RESOLUTION|>--- conflicted
+++ resolved
@@ -1,112 +1,108 @@
-/*
- * ApplicationInsights-Java
- * Copyright (c) Microsoft Corporation
- * All rights reserved.
- *
- * MIT License
- * Permission is hereby granted, free of charge, to any person obtaining a copy of this
- * software and associated documentation files (the ""Software""), to deal in the Software
- * without restriction, including without limitation the rights to use, copy, modify, merge,
- * publish, distribute, sublicense, and/or sell copies of the Software, and to permit
- * persons to whom the Software is furnished to do so, subject to the following conditions:
- * The above copyright notice and this permission notice shall be included in all copies or
- * substantial portions of the Software.
- * THE SOFTWARE IS PROVIDED *AS IS*, WITHOUT WARRANTY OF ANY KIND, EXPRESS OR IMPLIED,
- * INCLUDING BUT NOT LIMITED TO THE WARRANTIES OF MERCHANTABILITY, FITNESS FOR A PARTICULAR
- * PURPOSE AND NONINFRINGEMENT. IN NO EVENT SHALL THE AUTHORS OR COPYRIGHT HOLDERS BE LIABLE
- * FOR ANY CLAIM, DAMAGES OR OTHER LIABILITY, WHETHER IN AN ACTION OF CONTRACT, TORT OR
- * OTHERWISE, ARISING FROM, OUT OF OR IN CONNECTION WITH THE SOFTWARE OR THE USE OR OTHER
- * DEALINGS IN THE SOFTWARE.
- */
-plugins {
-    id 'java-library'
-}
-
-repositories {
-    mavenCentral()
-}
-
-apply from: "$buildScriptsDir/common-java.gradle"
-
-configurations {
-    jni64 {
-        transitive = false
-    }
-    jni32 {
-        transitive = false
-    }
-}
-
-def jniSrcDir = 'src/main/jni'
-sourceSets {
-    main {
-        java {
-            srcDir jniSrcDir
-        }
-    }
-}
-
-archivesBaseName = "applicationinsights-java-etw-provider"
-
-logger.info "project ${project.path} prop: ai.etw.native.build=${project.properties['ai.etw.native.build']}"
-
-import org.apache.tools.ant.taskdefs.condition.Os
-def buildNative = !(System.properties['skipWinNative'] ?: 'false').toBoolean() && Os.isFamily(Os.FAMILY_WINDOWS);
-
-dependencies {
-<<<<<<< HEAD
-    implementation 'org.slf4j:slf4j-api:1.7.30'
-=======
-    implementation group: 'org.slf4j', name: 'slf4j-api', version: versions.slf4j
->>>>>>> 1b9442de
-
-    if (buildNative) {
-        jni32 project(path: ':etw:native', configuration: "${project.properties['ai.etw.native.build']}X86RuntimeElements")
-        jni64 project(path: ':etw:native', configuration: "${project.properties['ai.etw.native.build']}X86-64RuntimeElements")
-    } else {
-        logger.quiet "Skipping build of :etw:native because skipWinNative=true. EtwAppender/EtwProvider will not work because library is missing"
-    }
-
-    testImplementation group: 'junit', name: 'junit', version: versions.junit
-    testImplementation group: 'org.hamcrest', name: 'hamcrest-core', version: versions.hamcrest
-    testImplementation group: 'org.hamcrest', name: 'hamcrest-library', version: versions.hamcrest
-    testImplementation group: 'org.mockito', name: 'mockito-core', version: versions.mockito
-    testImplementation group: 'org.apache.commons', name: 'commons-lang3', version: versions.commonsLang
-}
-
-// To rebuild naitive code with new headers, first run `gradlew :etw:java:classes -Pai.etw.native.generateHeaders` to generate new header, then update the method implementations.
-// After that, :etw:java can be built again.
-if (hasProperty("ai.etw.native.generateHeaders")) {
-    def jniOutDir = "$rootDir/etw/native/src/main/headers"
-    logger.quiet "New JNI headers will be generated to $jniOutDir"
-    compileJava {
-        options.compilerArgs.addAll(['-h', jniOutDir])
-    }
-}
-
-if (buildNative) {
-    tasks.register('processNativeResources', Copy) {
-        def useReleaseBuild = project.getProperty('ai.etw.native.build').equalsIgnoreCase('release')
-        dependsOn project(':etw:native').tasks.named("assemble${useReleaseBuild ? 'Release' : 'Debug'}X86").get()
-        dependsOn project(':etw:native').tasks.named("assemble${useReleaseBuild ? 'Release' : 'Debug'}X86-64").get()
-
-        from configurations.jni32.files
-        from configurations.jni64.files
-        include '*.dll'
-        into "${sourceSets.main.output.resourcesDir}"
-    }
-    tasks.named('processResources').configure {
-        dependsOn 'processNativeResources'
-    }
-}
-
-tasks.named('test').configure {
-    def testprops =
-        project.properties.findAll {
-            it.key.startsWith('ai.tests.')
-        } +
-        project.properties.findAll {
-            it.key.startsWith('ai.etw.')
-        } + ["skipWinNative":!buildNative]
-    systemProperties testprops
- }+/*
+ * ApplicationInsights-Java
+ * Copyright (c) Microsoft Corporation
+ * All rights reserved.
+ *
+ * MIT License
+ * Permission is hereby granted, free of charge, to any person obtaining a copy of this
+ * software and associated documentation files (the ""Software""), to deal in the Software
+ * without restriction, including without limitation the rights to use, copy, modify, merge,
+ * publish, distribute, sublicense, and/or sell copies of the Software, and to permit
+ * persons to whom the Software is furnished to do so, subject to the following conditions:
+ * The above copyright notice and this permission notice shall be included in all copies or
+ * substantial portions of the Software.
+ * THE SOFTWARE IS PROVIDED *AS IS*, WITHOUT WARRANTY OF ANY KIND, EXPRESS OR IMPLIED,
+ * INCLUDING BUT NOT LIMITED TO THE WARRANTIES OF MERCHANTABILITY, FITNESS FOR A PARTICULAR
+ * PURPOSE AND NONINFRINGEMENT. IN NO EVENT SHALL THE AUTHORS OR COPYRIGHT HOLDERS BE LIABLE
+ * FOR ANY CLAIM, DAMAGES OR OTHER LIABILITY, WHETHER IN AN ACTION OF CONTRACT, TORT OR
+ * OTHERWISE, ARISING FROM, OUT OF OR IN CONNECTION WITH THE SOFTWARE OR THE USE OR OTHER
+ * DEALINGS IN THE SOFTWARE.
+ */
+plugins {
+    id 'java-library'
+}
+
+repositories {
+    mavenCentral()
+}
+
+apply from: "$buildScriptsDir/common-java.gradle"
+
+configurations {
+    jni64 {
+        transitive = false
+    }
+    jni32 {
+        transitive = false
+    }
+}
+
+def jniSrcDir = 'src/main/jni'
+sourceSets {
+    main {
+        java {
+            srcDir jniSrcDir
+        }
+    }
+}
+
+archivesBaseName = "applicationinsights-java-etw-provider"
+
+logger.info "project ${project.path} prop: ai.etw.native.build=${project.properties['ai.etw.native.build']}"
+
+import org.apache.tools.ant.taskdefs.condition.Os
+def buildNative = !(System.properties['skipWinNative'] ?: 'false').toBoolean() && Os.isFamily(Os.FAMILY_WINDOWS);
+
+dependencies {
+    implementation group: 'org.slf4j', name: 'slf4j-api', version: versions.slf4j
+
+    if (buildNative) {
+        jni32 project(path: ':etw:native', configuration: "${project.properties['ai.etw.native.build']}X86RuntimeElements")
+        jni64 project(path: ':etw:native', configuration: "${project.properties['ai.etw.native.build']}X86-64RuntimeElements")
+    } else {
+        logger.quiet "Skipping build of :etw:native because skipWinNative=true. EtwAppender/EtwProvider will not work because library is missing"
+    }
+
+    testImplementation group: 'junit', name: 'junit', version: versions.junit
+    testImplementation group: 'org.hamcrest', name: 'hamcrest-core', version: versions.hamcrest
+    testImplementation group: 'org.hamcrest', name: 'hamcrest-library', version: versions.hamcrest
+    testImplementation group: 'org.mockito', name: 'mockito-core', version: versions.mockito
+    testImplementation group: 'org.apache.commons', name: 'commons-lang3', version: versions.commonsLang
+}
+
+// To rebuild naitive code with new headers, first run `gradlew :etw:java:classes -Pai.etw.native.generateHeaders` to generate new header, then update the method implementations.
+// After that, :etw:java can be built again.
+if (hasProperty("ai.etw.native.generateHeaders")) {
+    def jniOutDir = "$rootDir/etw/native/src/main/headers"
+    logger.quiet "New JNI headers will be generated to $jniOutDir"
+    compileJava {
+        options.compilerArgs.addAll(['-h', jniOutDir])
+    }
+}
+
+if (buildNative) {
+    tasks.register('processNativeResources', Copy) {
+        def useReleaseBuild = project.getProperty('ai.etw.native.build').equalsIgnoreCase('release')
+        dependsOn project(':etw:native').tasks.named("assemble${useReleaseBuild ? 'Release' : 'Debug'}X86").get()
+        dependsOn project(':etw:native').tasks.named("assemble${useReleaseBuild ? 'Release' : 'Debug'}X86-64").get()
+
+        from configurations.jni32.files
+        from configurations.jni64.files
+        include '*.dll'
+        into "${sourceSets.main.output.resourcesDir}"
+    }
+    tasks.named('processResources').configure {
+        dependsOn 'processNativeResources'
+    }
+}
+
+tasks.named('test').configure {
+    def testprops =
+        project.properties.findAll {
+            it.key.startsWith('ai.tests.')
+        } +
+        project.properties.findAll {
+            it.key.startsWith('ai.etw.')
+        } + ["skipWinNative":!buildNative]
+    systemProperties testprops
+ }