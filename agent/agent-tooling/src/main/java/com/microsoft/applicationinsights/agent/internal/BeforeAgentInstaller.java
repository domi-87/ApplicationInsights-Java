--- conflicted
+++ resolved
@@ -106,20 +106,10 @@
 
         InstrumentationSettings config = MainEntryPoint.getConfiguration();
         if (!hasConnectionStringOrInstrumentationKey(config)) {
-            startupLogger.debug("########### There is no connection string.");
             if (!("java".equals(System.getenv("FUNCTIONS_WORKER_RUNTIME")))) {
-                throw new ConfigurationException("########### No connection string or instrumentation key provided");
+                throw new ConfigurationException("No connection string or instrumentation key provided");
             }
-<<<<<<< HEAD
-            startupLogger.warn("It's in Azure Function runtime. instrumentation key is null or empty");
-        } else {
-            startupLogger.debug("########### connection string is not null nor empty.");
-=======
-            startupLogger.info("It's in Azure Function runtime. instrumentation key is null or empty");
->>>>>>> c12d40b9
-        }
-
-
+        }
 
         Properties properties = new Properties();
         properties.put("additional.bootstrap.package.prefixes", "com.microsoft.applicationinsights.agent.bootstrap");
