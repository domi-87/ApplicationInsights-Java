--- conflicted
+++ resolved
@@ -64,18 +64,15 @@
                 String processIdAsString = rawName.substring(0, i);
                 try {
                     Integer.parseInt(processIdAsString);
-                    InternalLogger.INSTANCE.info("Current PID: "+processIdAsString);
+                    logger.info("Current PID: "+processIdAsString);
                     return processIdAsString;
                 } catch (Exception e) {
-<<<<<<< HEAD
                     logger.error("Failed to fetch process id: '{}'", e.toString());
-=======
-                    InternalLogger.INSTANCE.error("Failed to parse PID as number: '%s'", e.toString());
->>>>>>> aabde3dc
+                    logger.error("Failed to parse PID as number: '{}'", e.toString());
                 }
             }
         }
-        InternalLogger.INSTANCE.error("Could not extract PID from runtime name: '"+rawName+"'");
+        logger.error("Could not extract PID from runtime name: '"+rawName+"'");
         // Default
         return DEFAULT_PROCESS_NAME;
     }
