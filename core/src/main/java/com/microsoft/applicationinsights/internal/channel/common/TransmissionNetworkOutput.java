--- conflicted
+++ resolved
@@ -27,7 +27,6 @@
 import java.net.UnknownHostException;
 import java.util.concurrent.atomic.AtomicBoolean;
 import javax.annotation.Nullable;
-
 import com.google.common.base.Preconditions;
 import com.microsoft.applicationinsights.TelemetryConfiguration;
 import com.microsoft.applicationinsights.customExceptions.FriendlyException;
@@ -46,21 +45,12 @@
 import org.apache.http.util.EntityUtils;
 import org.slf4j.Logger;
 import org.slf4j.LoggerFactory;
-
-<<<<<<< HEAD
-import javax.annotation.Nullable;
-import java.io.IOException;
-import java.net.SocketException;
 import java.net.URI;
-import java.net.UnknownHostException;
-import java.util.concurrent.atomic.AtomicBoolean;
 import java.util.concurrent.atomic.AtomicInteger;
 import java.util.concurrent.atomic.AtomicReference;
 
 import static com.microsoft.applicationinsights.internal.util.Sanitizer.sanitizeUri;
 
-=======
->>>>>>> c79151e5
 /**
  * The class is responsible for the actual sending of
  * {@link com.microsoft.applicationinsights.internal.channel.common.Transmission}
@@ -72,16 +62,12 @@
 public final class TransmissionNetworkOutput implements TransmissionOutputSync {
 
     private static final Logger logger = LoggerFactory.getLogger(TransmissionNetworkOutput.class);
-<<<<<<< HEAD
     private static volatile AtomicBoolean friendlyExceptionThrown = new AtomicBoolean();
     private static volatile AtomicInteger  stampSpecificRedirects = new AtomicInteger(0);
     private static volatile AtomicReference<String> stampSpecificRedirectUrl = new AtomicReference(0);
-=======
-    private static final AtomicBoolean friendlyExceptionThrown = new AtomicBoolean();
     private static final ExceptionStats networkExceptionStats = new ExceptionStats(
             TransmissionNetworkOutput.class,
             "Unable to send telemetry to the ingestion service (telemetry will be stored to disk):");
->>>>>>> c79151e5
 
     private static final String CONTENT_TYPE_HEADER = "Content-Type";
     private static final String CONTENT_ENCODING_HEADER = "Content-Encoding";
@@ -200,6 +186,8 @@
                         // If we've completed then clear the back off flags as the channel does not need
                         // to be throttled
                         transmissionPolicyManager.clearBackoff();
+                        // Increment Success Counter
+                        networkExceptionStats.recordSuccess();
                     } else if (code == 308) { // There is no apache http status code for permanent redirect
                         URI redirectUrl = sanitizeUri(response.getFirstHeader("location").getValue());
                         if(redirectUrl !=null && !redirectUrl.toString().equals(request.getURI().toString())) {
@@ -224,8 +212,6 @@
                     reason = response.getStatusLine().getReasonPhrase();
                     respString = EntityUtils.toString(respEntity);
                     retryAfterHeader = response.getFirstHeader(RESPONSE_THROTTLING_HEADER);
-
-<<<<<<< HEAD
                     // After we reach our instant retry limit we should fail to second transmission output
                     if (code > HttpStatus.SC_PARTIAL_CONTENT && transmission.getNumberOfSends() > this.transmissionPolicyManager.getMaxInstantRetries()) {
                         return false;
@@ -233,6 +219,8 @@
                         // If we've completed then clear the back off flags as the channel does not need
                         // to be throttled
                         transmissionPolicyManager.clearBackoff();
+                        // Increment Success Counter
+                        networkExceptionStats.recordSuccess();
                     } else if (code == 308) { // There is no apache http status code for permanent redirect
                         URI redirectUrl = sanitizeUri(response.getFirstHeader("location").getValue());
                         if(redirectUrl !=null && !redirectUrl.toString().equals(request.getURI().toString())) {
@@ -246,17 +234,6 @@
                             }
                         }
                     }
-=======
-                // After we reach our instant retry limit we should fail to second transmission output
-                if (code > HttpStatus.SC_PARTIAL_CONTENT && transmission.getNumberOfSends() > this.transmissionPolicyManager.getMaxInstantRetries()) {
-                    return false;
-                } else if (code == HttpStatus.SC_OK) {
-                    // If we've completed then clear the back off flags as the channel does not need
-                    // to be throttled
-                    transmissionPolicyManager.clearBackoff();
-                    // Increment Success Counter
-                    networkExceptionStats.recordSuccess();
->>>>>>> c79151e5
                 }
                 return true;
             } catch (ConnectionPoolTimeoutException e) {
