/*
 * Copyright The OpenTelemetry Authors
 * SPDX-License-Identifier: Apache-2.0
 */

package io.opentelemetry.javaagent.tooling;

import static io.opentelemetry.javaagent.tooling.ClassLoaderMatcher.skipClassLoader;
import static io.opentelemetry.javaagent.tooling.matcher.GlobalIgnoresMatcher.globalIgnoresMatcher;
import static io.opentelemetry.javaagent.tooling.matcher.NameMatchers.namedOneOf;
import static net.bytebuddy.matcher.ElementMatchers.any;
import static net.bytebuddy.matcher.ElementMatchers.nameStartsWith;
import static net.bytebuddy.matcher.ElementMatchers.none;

import io.opentelemetry.api.OpenTelemetry;
import io.opentelemetry.instrumentation.api.config.Config;
import io.opentelemetry.instrumentation.api.internal.BootstrapPackagePrefixesHolder;
import io.opentelemetry.javaagent.instrumentation.api.OpenTelemetrySdkAccess;
import io.opentelemetry.javaagent.instrumentation.api.OpenTelemetrySdkAccess.ForceFlusher;
import io.opentelemetry.javaagent.instrumentation.api.SafeServiceLoader;
import io.opentelemetry.javaagent.spi.BootstrapPackagesProvider;
import io.opentelemetry.javaagent.tooling.config.ConfigInitializer;
import io.opentelemetry.javaagent.tooling.context.FieldBackedProvider;
import io.opentelemetry.sdk.OpenTelemetrySdk;
import java.lang.instrument.Instrumentation;
import java.lang.reflect.Method;
import java.util.ArrayList;
import java.util.Arrays;
import java.util.Collections;
import java.util.Comparator;
import java.util.HashMap;
import java.util.List;
import java.util.Map;
import java.util.concurrent.TimeUnit;
import java.util.stream.Collectors;
import net.bytebuddy.agent.builder.AgentBuilder;
import net.bytebuddy.agent.builder.ResettableClassFileTransformer;
import net.bytebuddy.description.type.TypeDefinition;
import net.bytebuddy.description.type.TypeDescription;
import net.bytebuddy.dynamic.DynamicType;
import net.bytebuddy.matcher.ElementMatcher;
import net.bytebuddy.utility.JavaModule;
import org.slf4j.Logger;
import org.slf4j.LoggerFactory;

public class AgentInstaller {
  private static final Logger log = LoggerFactory.getLogger(AgentInstaller.class);

  private static final String TRACE_ENABLED_CONFIG = "otel.trace.enabled";
  private static final String EXCLUDED_CLASSES_CONFIG = "otel.trace.classes.exclude";

  private static final Map<String, List<Runnable>> CLASS_LOAD_CALLBACKS = new HashMap<>();
  private static volatile Instrumentation INSTRUMENTATION;

  public static Instrumentation getInstrumentation() {
    return INSTRUMENTATION;
  }

  static {
<<<<<<< HEAD
=======
    BootstrapPackagePrefixesHolder.setBoostrapPackagePrefixes(loadBootstrapPackagePrefixes());

>>>>>>> aad473a0
    ClassLoader savedContextClassLoader = Thread.currentThread().getContextClassLoader();
    try {
      // calling (shaded) OpenTelemetry.getTracerProvider() with context class loader set to the
      // agent class loader, so that SPI finds the agent's (isolated) SDK, and (shaded)
      // OpenTelemetry registers it, and then when instrumentation calls (shaded)
      // OpenTelemetry.getTracerProvider() later, they get back the agent's (isolated) SDK
      //
      // but if we don't trigger this early registration, then if instrumentation is the first to
      // call (shaded) OpenTelemetry.getTracerProvider(), then SPI can't see the agent class loader,
      // and so (shaded) OpenTelemetry registers the no-op TracerFactory, and it cannot be replaced
      // later
      Thread.currentThread().setContextClassLoader(AgentInstaller.class.getClassLoader());
<<<<<<< HEAD
      OpenTelemetry.getTracerProvider();
=======
      OpenTelemetry.getGlobalTracerProvider();
>>>>>>> aad473a0
    } finally {
      Thread.currentThread().setContextClassLoader(savedContextClassLoader);
    }

    // this needs to be called before AgentTooling class is initialized
    addByteBuddyRawSetting();

    // WeakMap is used by other classes below, so we need to register the provider first.
    AgentTooling.registerWeakMapProvider();
  }

  public static void installBytebuddyAgent(Instrumentation inst) throws Exception {

    Class<?> clazz = null;
    try {
      clazz = Class.forName("io.opentelemetry.javaagent.tooling.BeforeAgentInstaller");
    } catch (final ClassNotFoundException e) {
    }
    if (clazz != null) {
      // exceptions in this code should be propagated up so that agent startup fails
      final Method method = clazz.getMethod("beforeInstallBytebuddyAgent", Instrumentation.class);
      method.invoke(null, inst);
    }

    // this needs to be done as early as possible - before the first Config.get() call
    ConfigInitializer.initialize();

    if (Config.get().getBooleanProperty(TRACE_ENABLED_CONFIG, true)) {
      installBytebuddyAgent(inst, false, new AgentBuilder.Listener[0]);
    } else {
      log.debug("Tracing is disabled, not installing instrumentations.");
    }
  }

  /**
   * Install the core bytebuddy agent along with all implementations of {@link Instrumenter}.
   *
   * @param inst Java Instrumentation used to install bytebuddy
   * @return the agent's class transformer
   */
  public static ResettableClassFileTransformer installBytebuddyAgent(
      Instrumentation inst,
      boolean skipAdditionalLibraryMatcher,
      AgentBuilder.Listener... listeners) {

    OpenTelemetrySdkAccess.internalSetForceFlush(
        new ForceFlusher() {
          @Override
          public void run(int timeout, TimeUnit unit) {
            OpenTelemetrySdk.getGlobalTracerManagement().forceFlush().join(timeout, unit);
          }
        });

    INSTRUMENTATION = inst;

    FieldBackedProvider.resetContextMatchers();

    AgentBuilder.Ignored ignoredAgentBuilder =
        new AgentBuilder.Default()
            .disableClassFormatChanges()
            .with(AgentBuilder.RedefinitionStrategy.RETRANSFORMATION)
            .with(AgentBuilder.RedefinitionStrategy.DiscoveryStrategy.Reiterating.INSTANCE)
            .with(AgentBuilder.DescriptionStrategy.Default.POOL_ONLY)
            .with(AgentTooling.poolStrategy())
            .with(new ClassLoadListener())
            .with(AgentTooling.locationStrategy())
            // FIXME: we cannot enable it yet due to BB/JVM bug, see
            // https://github.com/raphw/byte-buddy/issues/558
            // .with(AgentBuilder.LambdaInstrumentationStrategy.ENABLED)
            .ignore(any(), skipClassLoader());

    ignoredAgentBuilder =
        ignoredAgentBuilder.or(globalIgnoresMatcher(skipAdditionalLibraryMatcher));

    ignoredAgentBuilder = ignoredAgentBuilder.or(matchesConfiguredExcludes());

    AgentBuilder agentBuilder = ignoredAgentBuilder;
    if (log.isDebugEnabled()) {
      agentBuilder =
          agentBuilder
              .with(AgentBuilder.RedefinitionStrategy.RETRANSFORMATION)
              .with(AgentBuilder.RedefinitionStrategy.DiscoveryStrategy.Reiterating.INSTANCE)
              .with(new RedefinitionLoggingListener())
              .with(new TransformLoggingListener());
    }

    for (AgentBuilder.Listener listener : listeners) {
      agentBuilder = agentBuilder.with(listener);
    }

    int numInstrumenters = 0;

    Iterable<Instrumenter> instrumenters =
        SafeServiceLoader.load(Instrumenter.class, AgentInstaller.class.getClassLoader());
    for (Instrumenter instrumenter : orderInstrumenters(instrumenters)) {
      log.debug("Loading instrumentation {}", instrumenter.getClass().getName());
      try {
        agentBuilder = instrumenter.instrument(agentBuilder);
        numInstrumenters++;
      } catch (Exception | LinkageError e) {
        log.error("Unable to load instrumentation {}", instrumenter.getClass().getName(), e);
      }
    }

    for (InstrumentationModule instrumentationModule : loadInstrumentationModules()) {
      log.debug("Loading instrumentation {}", instrumentationModule.getClass().getName());
      try {
        agentBuilder = instrumentationModule.instrument(agentBuilder);
        numInstrumenters++;
      } catch (Exception | LinkageError e) {
        log.error(
            "Unable to load instrumentation {}", instrumentationModule.getClass().getName(), e);
      }
    }

    log.debug("Installed {} instrumenter(s)", numInstrumenters);
    return agentBuilder.installOn(inst);
  }

  private static Iterable<Instrumenter> orderInstrumenters(Iterable<Instrumenter> instrumenters) {
    List<Instrumenter> orderedInstrumenters = new ArrayList<>();
    instrumenters.forEach(orderedInstrumenters::add);
    Collections.sort(orderedInstrumenters, Comparator.comparingInt(Instrumenter::getOrder));
    return orderedInstrumenters;
  }

  private static List<InstrumentationModule> loadInstrumentationModules() {
    return SafeServiceLoader.load(
            InstrumentationModule.class, AgentInstaller.class.getClassLoader())
        .stream()
        .sorted(Comparator.comparingInt(InstrumentationModule::getOrder))
        .collect(Collectors.toList());
  }

  private static void addByteBuddyRawSetting() {
    String savedPropertyValue = System.getProperty(TypeDefinition.RAW_TYPES_PROPERTY);
    try {
      System.setProperty(TypeDefinition.RAW_TYPES_PROPERTY, "true");
      boolean rawTypes = TypeDescription.AbstractBase.RAW_TYPES;
      if (!rawTypes) {
        log.debug("Too late to enable {}", TypeDefinition.RAW_TYPES_PROPERTY);
      }
    } finally {
      if (savedPropertyValue == null) {
        System.clearProperty(TypeDefinition.RAW_TYPES_PROPERTY);
      } else {
        System.setProperty(TypeDefinition.RAW_TYPES_PROPERTY, savedPropertyValue);
      }
    }
  }

  private static ElementMatcher.Junction<Object> matchesConfiguredExcludes() {
    List<String> excludedClasses = Config.get().getListProperty(EXCLUDED_CLASSES_CONFIG);
    ElementMatcher.Junction matcher = none();
    List<String> literals = new ArrayList<>();
    List<String> prefixes = new ArrayList<>();
    // first accumulate by operation because a lot of work can be aggregated
    for (String excludedClass : excludedClasses) {
      excludedClass = excludedClass.trim();
      if (excludedClass.endsWith("*")) {
        // remove the trailing *
        prefixes.add(excludedClass.substring(0, excludedClass.length() - 1));
      } else {
        literals.add(excludedClass);
      }
    }
    if (!literals.isEmpty()) {
      matcher = matcher.or(namedOneOf(literals));
    }
    for (String prefix : prefixes) {
      // TODO - with a prefix tree this matching logic can be handled by a
      // single longest common prefix query
      matcher = matcher.or(nameStartsWith(prefix));
    }
    return matcher;
  }

  private static List<String> loadBootstrapPackagePrefixes() {
    List<String> bootstrapPackages =
        new ArrayList<>(Arrays.asList(Constants.BOOTSTRAP_PACKAGE_PREFIXES));
    Iterable<BootstrapPackagesProvider> bootstrapPackagesProviders =
        SafeServiceLoader.load(
            BootstrapPackagesProvider.class, AgentInstaller.class.getClassLoader());
    for (BootstrapPackagesProvider provider : bootstrapPackagesProviders) {
      List<String> packagePrefixes = provider.getPackagePrefixes();
      log.debug(
          "Loaded bootstrap package prefixes from {}: {}",
          provider.getClass().getName(),
          packagePrefixes);
      bootstrapPackages.addAll(packagePrefixes);
    }
    return bootstrapPackages;
  }

  static class RedefinitionLoggingListener implements AgentBuilder.RedefinitionStrategy.Listener {

    private static final Logger log = LoggerFactory.getLogger(RedefinitionLoggingListener.class);

    @Override
    public void onBatch(int index, List<Class<?>> batch, List<Class<?>> types) {}

    @Override
    public Iterable<? extends List<Class<?>>> onError(
        int index, List<Class<?>> batch, Throwable throwable, List<Class<?>> types) {
      if (log.isDebugEnabled()) {
        log.debug(
            "Exception while retransforming " + batch.size() + " classes: " + batch, throwable);
      }
      return Collections.emptyList();
    }

    @Override
    public void onComplete(
        int amount, List<Class<?>> types, Map<List<Class<?>>, Throwable> failures) {}
  }

  static class TransformLoggingListener implements AgentBuilder.Listener {

    private static final Logger log = LoggerFactory.getLogger(TransformLoggingListener.class);

    @Override
    public void onError(
        String typeName,
        ClassLoader classLoader,
        JavaModule module,
        boolean loaded,
        Throwable throwable) {
      if (log.isDebugEnabled()) {
        log.debug(
            "Failed to handle {} for transformation on classloader {}: {}",
            typeName,
            classLoader,
            throwable.getMessage());
      }
    }

    @Override
    public void onTransformation(
        TypeDescription typeDescription,
        ClassLoader classLoader,
        JavaModule module,
        boolean loaded,
        DynamicType dynamicType) {
      log.debug("Transformed {} -- {}", typeDescription.getName(), classLoader);
    }

    @Override
    public void onIgnored(
        TypeDescription typeDescription,
        ClassLoader classLoader,
        JavaModule module,
        boolean loaded) {
      //      log.debug("onIgnored {}", typeDescription.getName());
    }

    @Override
    public void onComplete(
        String typeName, ClassLoader classLoader, JavaModule module, boolean loaded) {
      // log.debug("onComplete {}", typeName);
    }

    @Override
    public void onDiscovery(
        String typeName, ClassLoader classLoader, JavaModule module, boolean loaded) {
      // log.debug("onDiscovery {}", typeName);
    }
  }

  /**
   * Register a callback to run when a class is loading.
   *
   * <p>Caveats:
   *
   * <ul>
   *   <li>This callback will be invoked by a jvm class transformer.
   *   <li>Classes filtered out by {@link AgentInstaller}'s skip list will not be matched.
   * </ul>
   *
   * @param className name of the class to match against
   * @param callback runnable to invoke when class name matches
   */
  public static void registerClassLoadCallback(String className, Runnable callback) {
    synchronized (CLASS_LOAD_CALLBACKS) {
      List<Runnable> callbacks = CLASS_LOAD_CALLBACKS.get(className);
      if (callbacks == null) {
        callbacks = new ArrayList<>();
        CLASS_LOAD_CALLBACKS.put(className, callbacks);
      }
      callbacks.add(callback);
    }
  }

  private static class ClassLoadListener implements AgentBuilder.Listener {
    @Override
    public void onDiscovery(
        String typeName, ClassLoader classLoader, JavaModule javaModule, boolean b) {}

    @Override
    public void onTransformation(
        TypeDescription typeDescription,
        ClassLoader classLoader,
        JavaModule javaModule,
        boolean b,
        DynamicType dynamicType) {}

    @Override
    public void onIgnored(
        TypeDescription typeDescription,
        ClassLoader classLoader,
        JavaModule javaModule,
        boolean b) {}

    @Override
    public void onError(
        String s, ClassLoader classLoader, JavaModule javaModule, boolean b, Throwable throwable) {}

    @Override
    public void onComplete(
        String typeName, ClassLoader classLoader, JavaModule javaModule, boolean b) {
      synchronized (CLASS_LOAD_CALLBACKS) {
        List<Runnable> callbacks = CLASS_LOAD_CALLBACKS.get(typeName);
        if (callbacks != null) {
          for (Runnable callback : callbacks) {
            callback.run();
          }
        }
      }
    }
  }

  private AgentInstaller() {}
}<|MERGE_RESOLUTION|>--- conflicted
+++ resolved
@@ -57,11 +57,8 @@
   }
 
   static {
-<<<<<<< HEAD
-=======
     BootstrapPackagePrefixesHolder.setBoostrapPackagePrefixes(loadBootstrapPackagePrefixes());
 
->>>>>>> aad473a0
     ClassLoader savedContextClassLoader = Thread.currentThread().getContextClassLoader();
     try {
       // calling (shaded) OpenTelemetry.getTracerProvider() with context class loader set to the
@@ -74,11 +71,7 @@
       // and so (shaded) OpenTelemetry registers the no-op TracerFactory, and it cannot be replaced
       // later
       Thread.currentThread().setContextClassLoader(AgentInstaller.class.getClassLoader());
-<<<<<<< HEAD
-      OpenTelemetry.getTracerProvider();
-=======
       OpenTelemetry.getGlobalTracerProvider();
->>>>>>> aad473a0
     } finally {
       Thread.currentThread().setContextClassLoader(savedContextClassLoader);
     }
