--- conflicted
+++ resolved
@@ -19,13 +19,6 @@
 import java.util.ServiceLoader;
 
 public final class ConfigInitializer {
-<<<<<<< HEAD
-
-  // NOTE it's important not to use slf4j in this class, because this class is used before slf4j is
-  // configured, and so using slf4j here would initialize slf4j-simple before we have a chance to
-  // configure the logging levels
-=======
->>>>>>> c1d2e870
 
   // NOTE it's important not to use slf4j in this class, because this class is used before slf4j is
   // configured, and so using slf4j here would initialize slf4j-simple before we have a chance to
