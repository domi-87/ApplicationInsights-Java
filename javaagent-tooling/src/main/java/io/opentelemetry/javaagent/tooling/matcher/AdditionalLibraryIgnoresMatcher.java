--- conflicted
+++ resolved
@@ -319,25 +319,6 @@
     return false;
   }
 
-<<<<<<< HEAD
-  private static final Set<String> INSTRUMENTED_SPRING_BOOT_CLASSES =
-      Sets.newHashSet(
-          "org.springframework.boot.autoconfigure.BackgroundPreinitializer$",
-          "org.springframework.boot.autoconfigure.condition.OnClassCondition$",
-          "org.springframework.boot.web.embedded.netty.NettyWebServer$",
-          "org.springframework.boot.context.embedded.tomcat.TomcatEmbeddedServletContainer$",
-          "org.springframework.boot.context.embedded.tomcat.TomcatEmbeddedWebappClassLoader",
-          "org.springframework.boot.context.embedded.EmbeddedWebApplicationContext",
-          "org.springframework.boot.context.embedded.AnnotationConfigEmbeddedWebApplicationContext",
-          // spring boot 2 classes
-          "org.springframework.boot.web.servlet.context.ServletWebServerApplicationContext",
-          "org.springframework.boot.web.servlet.context.AnnotationConfigServletWebServerApplicationContext",
-          "org.springframework.boot.web.embedded.tomcat.TomcatWebServer$",
-          "org.springframework.boot.web.embedded.tomcat.TomcatEmbeddedWebappClassLoader",
-          "org.springframework.boot.web.servlet.DelegatingFilterProxyRegistrationBean$",
-          // Spring boot actuator / micrometer instrumentation
-          "org.springframework.boot.autoconfigure.AutoConfigurationImportSelector");
-=======
   private static final Set<String> INSTRUMENTED_SPRING_BOOT_CLASSES;
 
   static {
@@ -365,7 +346,6 @@
     instrumented.add("org.springframework.boot.autoconfigure.AutoConfigurationImportSelector");
     INSTRUMENTED_SPRING_BOOT_CLASSES = Collections.unmodifiableSet(instrumented);
   }
->>>>>>> 7e2ede46
 
   private static String outerClassName(final String name) {
     int separator = name.indexOf('$');
