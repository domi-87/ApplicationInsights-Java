--- conflicted
+++ resolved
@@ -8,19 +8,14 @@
 import static io.opentelemetry.javaagent.instrumentation.jaxrs.v2_0.JaxRsAnnotationsTracer.tracer;
 import static io.opentelemetry.javaagent.tooling.ClassLoaderMatcher.hasClassesNamed;
 import static io.opentelemetry.javaagent.tooling.bytebuddy.matcher.AgentElementMatchers.implementsInterface;
-import static io.opentelemetry.trace.TracingContextUtils.getSpan;
 import static java.util.Collections.singletonMap;
 import static net.bytebuddy.matcher.ElementMatchers.isMethod;
 import static net.bytebuddy.matcher.ElementMatchers.named;
 import static net.bytebuddy.matcher.ElementMatchers.takesArgument;
 import static net.bytebuddy.matcher.ElementMatchers.takesArguments;
 
-<<<<<<< HEAD
-import io.grpc.Context;
-=======
 import io.opentelemetry.api.trace.Span;
 import io.opentelemetry.context.Context;
->>>>>>> aad473a0
 import io.opentelemetry.context.Scope;
 import io.opentelemetry.instrumentation.api.tracer.BaseTracer;
 import io.opentelemetry.javaagent.instrumentation.api.Java8BytecodeBridge;
@@ -74,15 +69,9 @@
 
       if (method != null && resourceClass != null) {
         requestContext.setProperty(JaxRsAnnotationsTracer.ABORT_HANDLED, true);
-<<<<<<< HEAD
-        Context context = Context.current();
-        Span serverSpan = BaseTracer.getCurrentServerSpan(context);
-        Span currentSpan = getSpan(context);
-=======
         Context context = Java8BytecodeBridge.currentContext();
         Span serverSpan = BaseTracer.getCurrentServerSpan(context);
         Span currentSpan = Java8BytecodeBridge.spanFromContext(context);
->>>>>>> aad473a0
 
         // if there's no current span or it's the same as the server (servlet) span we need to start
         // a JAX-RS one
@@ -91,11 +80,7 @@
         if (currentSpan == null || currentSpan == serverSpan) {
           return tracer().startSpan(resourceClass, method);
         } else {
-<<<<<<< HEAD
-          TRACER.updateSpanNames(context, currentSpan, serverSpan, resourceClass, method);
-=======
           tracer().updateSpanNames(context, currentSpan, serverSpan, resourceClass, method);
->>>>>>> aad473a0
         }
       }
       return null;
