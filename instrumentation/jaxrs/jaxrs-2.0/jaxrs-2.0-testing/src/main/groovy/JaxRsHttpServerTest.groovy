/*
 * Copyright The OpenTelemetry Authors
 * SPDX-License-Identifier: Apache-2.0
 */

import static io.opentelemetry.api.trace.SpanKind.INTERNAL
import static io.opentelemetry.api.trace.SpanKind.SERVER
import static io.opentelemetry.instrumentation.test.base.HttpServerTest.ServerEndpoint.EXCEPTION
import static io.opentelemetry.instrumentation.test.base.HttpServerTest.ServerEndpoint.PATH_PARAM
import static io.opentelemetry.instrumentation.test.base.HttpServerTest.ServerEndpoint.SUCCESS
import static java.util.concurrent.TimeUnit.SECONDS
import static org.junit.Assume.assumeTrue

import io.opentelemetry.instrumentation.test.AgentTestTrait
import io.opentelemetry.instrumentation.test.asserts.TraceAssert
import io.opentelemetry.instrumentation.test.base.HttpServerTest
import io.opentelemetry.sdk.trace.data.SpanData
import io.opentelemetry.semconv.trace.attributes.SemanticAttributes
import java.util.concurrent.CompletableFuture
import okhttp3.Call
import okhttp3.Callback
import okhttp3.HttpUrl
import okhttp3.Request
import okhttp3.Response
import spock.lang.Timeout
import spock.lang.Unroll

abstract class JaxRsHttpServerTest<S> extends HttpServerTest<S> implements AgentTestTrait {
  @Timeout(10)
  @Unroll
  def "should handle #desc AsyncResponse"() {
    given:
    def url = HttpUrl.get(address.resolve("async")).newBuilder()
      .addQueryParameter("action", action)
      .build()
    def request = request(url, "GET", null).build()

    when: "async call is started"
    def futureResponse = asyncCall(request)

    then: "there are no traces yet"
    assertTraces(0) {
    }

    when: "barrier is released and resource class sends response"
    JaxRsTestResource.BARRIER.await(1, SECONDS)
    def response = futureResponse.join()

    then:
    assert response.code() == statusCode
    assert bodyPredicate(response.body().string())

    def spanCount = 2
    def hasSendError = asyncCancelHasSendError() && action == "cancel"
    if (hasSendError) {
      spanCount++
    }
    assertTraces(1) {
      trace(0, spanCount) {
        asyncServerSpan(it, 0, url, statusCode)
        handlerSpan(it, 1, span(0), "asyncOp", isCancelled, isError, errorMessage)
        if (hasSendError) {
          sendErrorSpan(it, 2, span(1))
        }
      }
    }

    where:
    desc         | action    | statusCode | bodyPredicate            | isCancelled | isError | errorMessage
    "successful" | "succeed" | 200        | { it == "success" }      | false       | false   | null
    "failing"    | "throw"   | 500        | { it == "failure" }      | false       | true    | "failure"
    "canceled"   | "cancel"  | 503        | { it instanceof String } | true        | false   | null
  }

  @Timeout(10)
  @Unroll
  def "should handle #desc CompletionStage (JAX-RS 2.1+ only)"() {
    assumeTrue(shouldTestCompletableStageAsync())

    given:
    def url = HttpUrl.get(address.resolve("async-completion-stage")).newBuilder()
      .addQueryParameter("action", action)
      .build()
    def request = request(url, "GET", null).build()

    when: "async call is started"
    def futureResponse = asyncCall(request)

    then: "there are no traces yet"
    assertTraces(0) {
    }

    when: "barrier is released and resource class sends response"
    JaxRsTestResource.BARRIER.await(1, SECONDS)
    def response = futureResponse.join()

    then:
    assert response.code() == statusCode
    assert bodyPredicate(response.body().string())

    assertTraces(1) {
      trace(0, 2) {
        asyncServerSpan(it, 0, url, statusCode)
        handlerSpan(it, 1, span(0), "jaxRs21Async", false, isError, errorMessage)
      }
    }

    where:
    desc         | action    | statusCode | bodyPredicate       | isError | errorMessage
    "successful" | "succeed" | 200        | { it == "success" } | false   | null
    "failing"    | "throw"   | 500        | { it == "failure" } | true    | "failure"
  }

  @Override
  boolean hasHandlerSpan() {
    true
  }

  @Override
  boolean testNotFound() {
    false
  }

  @Override
  boolean testPathParam() {
    true
  }

  boolean asyncCancelHasSendError() {
    false
  }

  private static boolean shouldTestCompletableStageAsync() {
    Boolean.getBoolean("testLatestDeps")
  }

  @Override
<<<<<<< HEAD
  boolean sendsBackAiTargetAppId() {
=======
  boolean sendsBackAiTargetAppId(ServerEndpoint endpoint) {
>>>>>>> c1d2e870
    return true
  }

  @Override
  void serverSpan(TraceAssert trace,
                  int index,
                  String traceID = null,
                  String parentID = null,
                  String method = "GET",
                  Long responseContentLength = null,
                  ServerEndpoint endpoint = SUCCESS) {
    serverSpan(trace, index, traceID, parentID, method,
      endpoint == PATH_PARAM ? getContextPath() + "/path/{id}/param" : endpoint.resolvePath(address).path,
      endpoint.resolve(address),
      endpoint.errored,
      endpoint.status,
      endpoint.query)
  }

  void asyncServerSpan(TraceAssert trace,
                       int index,
                       HttpUrl url,
                       int statusCode) {
    def rawUrl = url.url()
    serverSpan(trace, index, null, null, "GET",
      rawUrl.path,
      rawUrl.toURI(),
      statusCode >= 500,
      statusCode,
      null)
  }

  void serverSpan(TraceAssert trace,
                  int index,
                  String traceID,
                  String parentID,
                  String method,
                  String path,
                  URI fullUrl,
                  boolean isError,
                  int statusCode,
                  String query) {
    trace.span(index) {
      name path
      kind SERVER
      errored isError
      if (parentID != null) {
        traceId traceID
        parentSpanId parentID
      } else {
        hasNoParent()
      }
      attributes {
        "${SemanticAttributes.NET_PEER_IP.key}" { it == null || it == "127.0.0.1" } // Optional
        "${SemanticAttributes.NET_PEER_PORT.key}" Long
        "${SemanticAttributes.HTTP_URL.key}" fullUrl.toString()
        "${SemanticAttributes.HTTP_METHOD.key}" method
        "${SemanticAttributes.HTTP_STATUS_CODE.key}" statusCode
        "${SemanticAttributes.HTTP_FLAVOR.key}" "1.1"
        "${SemanticAttributes.HTTP_USER_AGENT.key}" TEST_USER_AGENT
        "${SemanticAttributes.HTTP_CLIENT_IP.key}" TEST_CLIENT_IP
      }
    }
  }

  @Override
  void handlerSpan(TraceAssert trace,
                   int index,
                   Object parent,
                   String method = "GET",
                   ServerEndpoint endpoint = SUCCESS) {
    handlerSpan(trace, index, parent,
      endpoint.name().toLowerCase(),
      false,
      endpoint == EXCEPTION,
      EXCEPTION.body)
  }

  void handlerSpan(TraceAssert trace,
                   int index,
                   Object parent,
                   String methodName,
                   boolean isCancelled,
                   boolean isError,
                   String exceptionMessage = null) {
    trace.span(index) {
      name "JaxRsTestResource.${methodName}"
      kind INTERNAL
      errored isError
      if (isError) {
        errorEvent(Exception, exceptionMessage)
      }
      childOf((SpanData) parent)
      attributes {
        if (isCancelled) {
          "jaxrs.canceled" true
        }
      }
    }
  }

  private CompletableFuture<Response> asyncCall(Request request) {
    def future = new CompletableFuture()

    client.newCall(request).enqueue(new Callback() {
      @Override
      void onFailure(Call call, IOException e) {
        future.completeExceptionally(e)
      }

      @Override
      void onResponse(Call call, Response response) throws IOException {
        future.complete(response)
      }
    })

    return future
  }
}<|MERGE_RESOLUTION|>--- conflicted
+++ resolved
@@ -135,11 +135,7 @@
   }
 
   @Override
-<<<<<<< HEAD
-  boolean sendsBackAiTargetAppId() {
-=======
   boolean sendsBackAiTargetAppId(ServerEndpoint endpoint) {
->>>>>>> c1d2e870
     return true
   }
 
