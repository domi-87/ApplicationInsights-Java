/*
 * Copyright The OpenTelemetry Authors
 *
 * Licensed under the Apache License, Version 2.0 (the "License");
 * you may not use this file except in compliance with the License.
 * You may obtain a copy of the License at
 *
 *     http://www.apache.org/licenses/LICENSE-2.0
 *
 * Unless required by applicable law or agreed to in writing, software
 * distributed under the License is distributed on an "AS IS" BASIS,
 * WITHOUT WARRANTIES OR CONDITIONS OF ANY KIND, either express or implied.
 * See the License for the specific language governing permissions and
 * limitations under the License.
 */
apply from: "$rootDir/gradle/instrumentation-library.gradle"

dependencies {
  compileOnly deps.opentelemetrySdk
  compileOnly deps.opentelemetrySdkAutoconfigure

  library group: 'com.amazonaws', name: 'aws-lambda-java-core', version: '1.0.0'
  // First version to includes support for SQSEvent, currently the most popular message queue used
  // with lambda.
  // NB: 2.2.0 includes a class called SQSEvent but isn't usable due to it returning private classes
  // in public API.
  library group: 'com.amazonaws', name: 'aws-lambda-java-events', version: '2.2.1'

  compileOnly(
    'com.fasterxml.jackson.core:jackson-databind:2.10.5.1',
    'commons-io:commons-io:2.2')
  compileOnly deps.slf4j

  implementation deps.opentelemetryExtAws

  // 1.2.0 allows to get the function ARN
  testLibrary group: 'com.amazonaws', name: 'aws-lambda-java-core', version: '1.2.0'

  testImplementation(
    'com.fasterxml.jackson.core:jackson-databind:2.10.5.1',
<<<<<<< HEAD
    'com.fasterxml.jackson.module:jackson-module-afterburner:2.9.10',
    'commons-io:commons-io:2.2')

=======
    'commons-io:commons-io:2.2')

  testImplementation deps.opentelemetrySdkAutoconfigure
>>>>>>> 801534cc
  testImplementation deps.opentelemetryTraceProps
  testImplementation deps.guava

  testImplementation project(':instrumentation:aws-lambda-1.0:testing')
  testImplementation group: 'org.mockito', name: 'mockito-core', version: '3.6.0'
  testImplementation deps.assertj
}<|MERGE_RESOLUTION|>--- conflicted
+++ resolved
@@ -38,15 +38,9 @@
 
   testImplementation(
     'com.fasterxml.jackson.core:jackson-databind:2.10.5.1',
-<<<<<<< HEAD
-    'com.fasterxml.jackson.module:jackson-module-afterburner:2.9.10',
-    'commons-io:commons-io:2.2')
-
-=======
     'commons-io:commons-io:2.2')
 
   testImplementation deps.opentelemetrySdkAutoconfigure
->>>>>>> 801534cc
   testImplementation deps.opentelemetryTraceProps
   testImplementation deps.guava
 
