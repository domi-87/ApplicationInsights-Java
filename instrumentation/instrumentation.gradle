--- conflicted
+++ resolved
@@ -61,19 +61,11 @@
   configurations = [project.configurations.runtimeClasspath]
 
   dependencies {
-<<<<<<< HEAD
-    exclude(project(':instrumentation:java-util-logging'))
-  }
-
-  // rewrite dependencies calling Logger.getLogger
-  relocate 'java.util.logging.Logger', 'io.opentelemetry.auto.bootstrap.PatchLogger'
-=======
     exclude(project(':instrumentation:java-util-logging-spans'))
   }
 
   // rewrite dependencies calling Logger.getLogger
   relocate 'java.util.logging.Logger', 'io.opentelemetry.javaagent.bootstrap.PatchLogger'
->>>>>>> 41951eda
 }
 
 shadowJar {
