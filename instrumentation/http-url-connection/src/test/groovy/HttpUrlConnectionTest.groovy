/*
 * Copyright The OpenTelemetry Authors
 *
 * Licensed under the Apache License, Version 2.0 (the "License");
 * you may not use this file except in compliance with the License.
 * You may obtain a copy of the License at
 *
 *     http://www.apache.org/licenses/LICENSE-2.0
 *
 * Unless required by applicable law or agreed to in writing, software
 * distributed under the License is distributed on an "AS IS" BASIS,
 * WITHOUT WARRANTIES OR CONDITIONS OF ANY KIND, either express or implied.
 * See the License for the specific language governing permissions and
 * limitations under the License.
 */

import static io.opentelemetry.auto.test.utils.TraceUtils.runUnderTrace
import static io.opentelemetry.trace.Span.Kind.CLIENT

import io.opentelemetry.auto.test.base.HttpClientTest
import io.opentelemetry.trace.attributes.SemanticAttributes
import spock.lang.Ignore
import spock.lang.Requires
import spock.lang.Timeout
import sun.net.www.protocol.https.HttpsURLConnectionImpl

@Timeout(5)
class HttpUrlConnectionTest extends HttpClientTest {

  static final RESPONSE = "Hello."
  static final STATUS = 200

  @Override
  int doRequest(String method, URI uri, Map<String, String> headers, Closure callback) {
    HttpURLConnection connection = uri.toURL().openConnection()
    try {
      connection.setRequestMethod(method)
      headers.each { connection.setRequestProperty(it.key, it.value) }
      connection.setRequestProperty("Connection", "close")
      connection.useCaches = true
      connection.connectTimeout = CONNECT_TIMEOUT_MS
      def parentSpan = TEST_TRACER.getCurrentSpan()
      def stream = connection.inputStream
      assert TEST_TRACER.getCurrentSpan() == parentSpan
      stream.readLines()
      stream.close()
      callback?.call()
      return connection.getResponseCode()
    } finally {
      connection.disconnect()
    }
  }

  @Override
  boolean testCircularRedirects() {
    false
  }

  @Override
  boolean capturesAiTargetAppId() {
    false
  }

  @Ignore
  def "trace request with propagation (useCaches: #useCaches)"() {
    setup:
    def url = server.address.resolve("/success").toURL()
    runUnderTrace("someTrace") {
      HttpURLConnection connection = url.openConnection()
      connection.useCaches = useCaches
      assert activeSpan() != null
      def stream = connection.inputStream
      def lines = stream.readLines()
      stream.close()
      assert connection.getResponseCode() == STATUS
      assert lines == [RESPONSE]

      // call again to ensure the cycling is ok
      connection = url.openConnection()
      connection.useCaches = useCaches
      assert activeSpan() != null
<<<<<<< HEAD
      assert connection.getResponseCode() == STATUS
      // call before input stream to test alternate behavior
=======
      // call before input stream to test alternate behavior
      assert connection.getResponseCode() == STATUS
>>>>>>> 41951eda
      connection.inputStream
      stream = connection.inputStream // one more to ensure state is working
      lines = stream.readLines()
      stream.close()
      assert lines == [RESPONSE]
    }

    expect:
    assertTraces(3) {
      server.distributedRequestTrace(it, 0, traces[2][2])
      server.distributedRequestTrace(it, 1, traces[2][1])
      trace(2, 3) {
        span(0) {
          operationName "someTrace"
          parent()
          errored false
          attributes {
          }
        }
        span(1) {
          operationName expectedOperationName("GET")
          spanKind CLIENT
          childOf span(0)
          errored false
          attributes {
            "${SemanticAttributes.NET_PEER_NAME.key()}" "localhost"
            "${SemanticAttributes.NET_PEER_PORT.key()}" server.address.port
            "${SemanticAttributes.HTTP_URL.key()}" "$url"
            "${SemanticAttributes.HTTP_METHOD.key()}" "GET"
            "${SemanticAttributes.HTTP_STATUS_CODE.key()}" STATUS
          }
        }
        span(2) {
          operationName expectedOperationName("GET")
          spanKind CLIENT
          childOf span(0)
          errored false
          attributes {
            "${SemanticAttributes.NET_PEER_NAME.key()}" "localhost"
            "${SemanticAttributes.NET_PEER_PORT.key()}" server.address.port
            "${SemanticAttributes.HTTP_URL.key()}" "$url"
            "${SemanticAttributes.HTTP_METHOD.key()}" "GET"
            "${SemanticAttributes.HTTP_STATUS_CODE.key()}" STATUS
          }
        }
      }
    }

    where:
    useCaches << [false, true]
  }

  @Ignore
  def "trace request without propagation (useCaches: #useCaches)"() {
    setup:
    def url = server.address.resolve("/success").toURL()
    runUnderTrace("someTrace") {
      HttpURLConnection connection = url.openConnection()
      connection.useCaches = useCaches
      connection.addRequestProperty("is-test-server", "false")
      assert activeSpan() != null
      def stream = connection.inputStream
      connection.inputStream // one more to ensure state is working
      def lines = stream.readLines()
      stream.close()
      assert connection.getResponseCode() == STATUS
      assert lines == [RESPONSE]

      // call again to ensure the cycling is ok
      connection = url.openConnection()
      connection.useCaches = useCaches
      connection.addRequestProperty("is-test-server", "false")
      assert activeSpan() != null
<<<<<<< HEAD
      assert connection.getResponseCode() == STATUS
      // call before input stream to test alternate behavior
=======
      // call before input stream to test alternate behavior
      assert connection.getResponseCode() == STATUS
>>>>>>> 41951eda
      stream = connection.inputStream
      lines = stream.readLines()
      stream.close()
      assert lines == [RESPONSE]
    }

    expect:
    assertTraces(1) {
      trace(0, 3) {
        span(0) {
          operationName "someTrace"
          parent()
          errored false
          attributes {
          }
        }
        span(1) {
          operationName expectedOperationName("GET")
          spanKind CLIENT
          childOf span(0)
          errored false
          attributes {
            "${SemanticAttributes.NET_PEER_NAME.key()}" "localhost"
            "${SemanticAttributes.NET_PEER_PORT.key()}" server.address.port
            "${SemanticAttributes.HTTP_URL.key()}" "$url"
            "${SemanticAttributes.HTTP_METHOD.key()}" "GET"
            "${SemanticAttributes.HTTP_STATUS_CODE.key()}" STATUS
          }
        }
        span(2) {
          operationName expectedOperationName("GET")
          spanKind CLIENT
          childOf span(0)
          errored false
          attributes {
            "${SemanticAttributes.NET_PEER_NAME.key()}" "localhost"
            "${SemanticAttributes.NET_PEER_PORT.key()}" server.address.port
            "${SemanticAttributes.HTTP_URL.key()}" "$url"
            "${SemanticAttributes.HTTP_METHOD.key()}" "GET"
            "${SemanticAttributes.HTTP_STATUS_CODE.key()}" STATUS
          }
        }
      }
    }

    where:
    useCaches << [false, true]
  }

  @Ignore
  def "test broken API usage"() {
    setup:
    def url = server.address.resolve("/success").toURL()
    runUnderTrace("someTrace") {
      HttpURLConnection connection = url.openConnection()
      connection.setRequestProperty("Connection", "close")
      connection.addRequestProperty("is-test-server", "false")
      assert activeSpan() != null
      assert connection.getResponseCode() == STATUS
      return connection
    }

    expect:
    assertTraces(1) {
      trace(0, 2) {
        span(0) {
          operationName "someTrace"
          parent()
          errored false
          attributes {
          }
        }
        span(1) {
          operationName expectedOperationName("GET")
          spanKind CLIENT
          childOf span(0)
          errored false
          attributes {
            "${SemanticAttributes.NET_PEER_NAME.key()}" "localhost"
            "${SemanticAttributes.NET_PEER_PORT.key()}" server.address.port
            "${SemanticAttributes.HTTP_URL.key()}" "$url"
            "${SemanticAttributes.HTTP_METHOD.key()}" "GET"
            "${SemanticAttributes.HTTP_STATUS_CODE.key()}" STATUS
          }
        }
      }
    }

    cleanup:
    conn.disconnect()

    where:
    iteration << (1..10)
  }

  @Ignore
  def "test post request"() {
    setup:
    def url = server.address.resolve("/success").toURL()
    runUnderTrace("someTrace") {
      HttpURLConnection connection = url.openConnection()
      connection.setRequestMethod("POST")

      String urlParameters = "q=ASDF&w=&e=&r=12345&t="

      // Send post request
      connection.setDoOutput(true)
      DataOutputStream wr = new DataOutputStream(connection.getOutputStream())
      wr.writeBytes(urlParameters)
      wr.flush()
      wr.close()

      assert connection.getResponseCode() == STATUS

      def stream = connection.inputStream
      def lines = stream.readLines()
      stream.close()
      assert lines == [RESPONSE]
    }

    expect:
    assertTraces(2) {
      server.distributedRequestTrace(it, 0, traces[1][1])
      trace(1, 2) {
        span(0) {
          operationName "someTrace"
          parent()
          errored false
          attributes {
          }
        }
        span(1) {
          operationName expectedOperationName("POST")
          spanKind CLIENT
          childOf span(0)
          errored false
          attributes {
            "${SemanticAttributes.NET_PEER_NAME.key()}" "localhost"
            "${SemanticAttributes.NET_PEER_PORT.key()}" server.address.port
            "${SemanticAttributes.HTTP_URL.key()}" "$url"
            "${SemanticAttributes.HTTP_METHOD.key()}" "POST"
            "${SemanticAttributes.HTTP_STATUS_CODE.key()}" STATUS
          }
        }
      }
    }
  }

  // This test makes no sense on IBM JVM because there is no HttpsURLConnectionImpl class there
  @Requires({ !System.getProperty("java.vm.name").contains("IBM J9 VM") })
  def "Make sure we can load HttpsURLConnectionImpl"() {
    when:
    def instance = new HttpsURLConnectionImpl(null, null, null)

    then:
    instance != null
  }
}<|MERGE_RESOLUTION|>--- conflicted
+++ resolved
@@ -79,13 +79,8 @@
       connection = url.openConnection()
       connection.useCaches = useCaches
       assert activeSpan() != null
-<<<<<<< HEAD
-      assert connection.getResponseCode() == STATUS
       // call before input stream to test alternate behavior
-=======
-      // call before input stream to test alternate behavior
-      assert connection.getResponseCode() == STATUS
->>>>>>> 41951eda
+      assert connection.getResponseCode() == STATUS
       connection.inputStream
       stream = connection.inputStream // one more to ensure state is working
       lines = stream.readLines()
@@ -159,13 +154,8 @@
       connection.useCaches = useCaches
       connection.addRequestProperty("is-test-server", "false")
       assert activeSpan() != null
-<<<<<<< HEAD
-      assert connection.getResponseCode() == STATUS
       // call before input stream to test alternate behavior
-=======
-      // call before input stream to test alternate behavior
-      assert connection.getResponseCode() == STATUS
->>>>>>> 41951eda
+      assert connection.getResponseCode() == STATUS
       stream = connection.inputStream
       lines = stream.readLines()
       stream.close()
