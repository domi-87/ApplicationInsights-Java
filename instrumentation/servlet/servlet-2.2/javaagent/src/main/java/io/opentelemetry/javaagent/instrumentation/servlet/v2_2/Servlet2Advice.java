--- conflicted
+++ resolved
@@ -42,11 +42,7 @@
       return;
     }
 
-<<<<<<< HEAD
-    final String appId = AiAppId.getAppId();
-=======
     String appId = AiAppId.getAppId();
->>>>>>> 33edee98
     if (!appId.isEmpty()) {
       ((HttpServletResponse) response).setHeader(AiAppId.RESPONSE_HEADER_NAME, "appId=" + appId);
     }
