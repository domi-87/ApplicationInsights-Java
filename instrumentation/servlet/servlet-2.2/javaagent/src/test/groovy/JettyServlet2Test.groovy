/*
 * Copyright The OpenTelemetry Authors
 * SPDX-License-Identifier: Apache-2.0
 */

import static io.opentelemetry.api.trace.SpanKind.INTERNAL
import static io.opentelemetry.instrumentation.test.base.HttpServerTest.ServerEndpoint.AUTH_REQUIRED
import static io.opentelemetry.instrumentation.test.base.HttpServerTest.ServerEndpoint.ERROR
import static io.opentelemetry.instrumentation.test.base.HttpServerTest.ServerEndpoint.EXCEPTION
import static io.opentelemetry.instrumentation.test.base.HttpServerTest.ServerEndpoint.QUERY_PARAM
import static io.opentelemetry.instrumentation.test.base.HttpServerTest.ServerEndpoint.REDIRECT
import static io.opentelemetry.instrumentation.test.base.HttpServerTest.ServerEndpoint.SUCCESS

import io.opentelemetry.instrumentation.test.AgentTestTrait
import io.opentelemetry.instrumentation.test.asserts.TraceAssert
import io.opentelemetry.instrumentation.test.base.HttpServerTest
import io.opentelemetry.sdk.trace.data.SpanData
import javax.servlet.http.HttpServletRequest
import org.eclipse.jetty.server.Server
import org.eclipse.jetty.server.handler.ErrorHandler
import org.eclipse.jetty.servlet.ServletContextHandler

class JettyServlet2Test extends HttpServerTest<Server> implements AgentTestTrait {

  private static final CONTEXT = "ctx"

  @Override
  Server startServer(int port) {
    def jettyServer = new Server(port)
    jettyServer.connectors.each {
      it.setHost('localhost')
    }
    ServletContextHandler servletContext = new ServletContextHandler(null, "/$CONTEXT")
    servletContext.errorHandler = new ErrorHandler() {
      protected void handleErrorPage(HttpServletRequest request, Writer writer, int code, String message) throws IOException {
        Throwable th = (Throwable) request.getAttribute("javax.servlet.error.exception")
        writer.write(th ? th.message : message)
      }
    }

    // FIXME: Add tests for security/authentication.
//    ConstraintSecurityHandler security = setupAuthentication(jettyServer)
//    servletContext.setSecurityHandler(security)

    servletContext.addServlet(TestServlet2.Sync, SUCCESS.path)
    servletContext.addServlet(TestServlet2.Sync, QUERY_PARAM.path)
    servletContext.addServlet(TestServlet2.Sync, REDIRECT.path)
    servletContext.addServlet(TestServlet2.Sync, ERROR.path)
    servletContext.addServlet(TestServlet2.Sync, EXCEPTION.path)
    servletContext.addServlet(TestServlet2.Sync, AUTH_REQUIRED.path)

    jettyServer.setHandler(servletContext)
    jettyServer.start()

    return jettyServer
  }

  @Override
  void stopServer(Server server) {
    server.stop()
    server.destroy()
  }

  @Override
  URI buildAddress() {
    return new URI("http://localhost:$port/$CONTEXT/")
  }

  @Override
  boolean testNotFound() {
    false
  }

  @Override
  boolean sendsBackAiTargetAppId() {
    true
  }

  @Override
<<<<<<< HEAD
=======
  boolean hasResponseSpan(ServerEndpoint endpoint) {
    endpoint == REDIRECT || endpoint == ERROR
  }

  @Override
>>>>>>> 801534cc
  void responseSpan(TraceAssert trace, int index, Object parent, String method = "GET", ServerEndpoint endpoint = SUCCESS) {
    trace.span(index) {
      name endpoint == REDIRECT ? "Response.sendRedirect" : "Response.sendError"
      kind INTERNAL
      errored false
      childOf((SpanData) parent)
      attributes {
      }
    }
  }

  /**
   * Setup simple authentication for tests
   * <p>
   *     requests to {@code /auth/*} need login 'user' and password 'password'
   * <p>
   *     For details @see <a href="http://www.eclipse.org/jetty/documentation/9.3.x/embedded-examples.html">http://www.eclipse.org/jetty/documentation/9.3.x/embedded-examples.html</a>
   *
   * @param jettyServer server to attach login service
   * @return SecurityHandler that can be assigned to servlet
   */
//  private ConstraintSecurityHandler setupAuthentication(Server jettyServer) {
//    ConstraintSecurityHandler security = new ConstraintSecurityHandler()
//
//    Constraint constraint = new Constraint()
//    constraint.setName("auth")
//    constraint.setAuthenticate(true)
//    constraint.setRoles("role")
//
//    ConstraintMapping mapping = new ConstraintMapping()
//    mapping.setPathSpec("/auth/*")
//    mapping.setConstraint(constraint)
//
//    security.setConstraintMappings(mapping)
//    security.setAuthenticator(new BasicAuthenticator())
//
//    LoginService loginService = new HashLoginService("TestRealm",
//      "src/test/resources/realm.properties")
//    security.setLoginService(loginService)
//    jettyServer.addBean(loginService)
//
//    security
//  }
}<|MERGE_RESOLUTION|>--- conflicted
+++ resolved
@@ -77,14 +77,11 @@
   }
 
   @Override
-<<<<<<< HEAD
-=======
   boolean hasResponseSpan(ServerEndpoint endpoint) {
     endpoint == REDIRECT || endpoint == ERROR
   }
 
   @Override
->>>>>>> 801534cc
   void responseSpan(TraceAssert trace, int index, Object parent, String method = "GET", ServerEndpoint endpoint = SUCCESS) {
     trace.span(index) {
       name endpoint == REDIRECT ? "Response.sendRedirect" : "Response.sendError"
