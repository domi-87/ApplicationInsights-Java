/*
 * Copyright The OpenTelemetry Authors
 * SPDX-License-Identifier: Apache-2.0
 */

import static io.opentelemetry.instrumentation.test.base.HttpServerTest.ServerEndpoint.ERROR
import static io.opentelemetry.instrumentation.test.base.HttpServerTest.ServerEndpoint.NOT_FOUND
import static io.opentelemetry.instrumentation.test.base.HttpServerTest.ServerEndpoint.REDIRECT

import io.opentelemetry.instrumentation.test.AgentTestTrait
import io.opentelemetry.instrumentation.test.asserts.TraceAssert
import io.opentelemetry.instrumentation.test.base.HttpServerTest
import org.glassfish.embeddable.BootstrapProperties
import org.glassfish.embeddable.Deployer
import org.glassfish.embeddable.GlassFish
import org.glassfish.embeddable.GlassFishProperties
import org.glassfish.embeddable.GlassFishRuntime
import org.glassfish.embeddable.archive.ScatteredArchive

/**
 * Unfortunately because we're using an embedded GlassFish instance, we aren't exercising the standard
 * OSGi setup that requires {@link io.opentelemetry.javaagent.instrumentation.javaclassloader.ClassloadingInstrumentation}.
 */
// TODO: Figure out a better way to test with OSGi included.
class GlassFishServerTest extends HttpServerTest<GlassFish> implements AgentTestTrait {

  @Override
  String getContextPath() {
    "/test-gf"
  }

  @Override
  GlassFish startServer(int port) {
    // Setup the deployment archive
    def testDir = new File(TestServlets.protectionDomain.codeSource.location.path)
    assert testDir.exists() && testDir.directory
    def testResourcesDir = new File(TestServlets.getResource("error.jsp").path).parentFile
    assert testResourcesDir.exists() && testResourcesDir.directory
    ScatteredArchive archive = new ScatteredArchive(contextPath, ScatteredArchive.Type.WAR, testResourcesDir)
    archive.addClassPath(testDir)

    // Initialize the server
    BootstrapProperties bootstrapProperties = new BootstrapProperties()
    GlassFishRuntime glassfishRuntime = GlassFishRuntime.bootstrap(bootstrapProperties)
    GlassFishProperties glassfishProperties = new GlassFishProperties()
    glassfishProperties.setPort('http-listener', port)
    def server = glassfishRuntime.newGlassFish(glassfishProperties)
    server.start()

    // Deploy war to server
    Deployer deployer = server.getDeployer()
    println "Deploying $testDir.absolutePath with $testResourcesDir.absolutePath"
    deployer.deploy(archive.toURI())

    return server
  }

  @Override
  void stopServer(GlassFish server) {
    server.stop()
  }

  @Override
<<<<<<< HEAD
  boolean sendsBackAiTargetAppId() {
=======
  boolean sendsBackAiTargetAppId(ServerEndpoint endpoint) {
>>>>>>> c1d2e870
    true
  }

  @Override
  boolean hasResponseSpan(ServerEndpoint endpoint) {
    endpoint == REDIRECT || endpoint == ERROR || endpoint == NOT_FOUND
  }

  @Override
  void responseSpan(TraceAssert trace, int index, Object parent, String method, ServerEndpoint endpoint) {
    switch (endpoint) {
      case REDIRECT:
        redirectSpan(trace, index, parent)
        break
      case ERROR:
      case NOT_FOUND:
        sendErrorSpan(trace, index, parent)
        break
    }
  }

  @Override
  String expectedServerSpanName(ServerEndpoint endpoint) {
    if (endpoint == NOT_FOUND) {
      return getContextPath() + "/*"
    }
    return super.expectedServerSpanName(endpoint)
  }
}<|MERGE_RESOLUTION|>--- conflicted
+++ resolved
@@ -61,11 +61,7 @@
   }
 
   @Override
-<<<<<<< HEAD
-  boolean sendsBackAiTargetAppId() {
-=======
   boolean sendsBackAiTargetAppId(ServerEndpoint endpoint) {
->>>>>>> c1d2e870
     true
   }
 
