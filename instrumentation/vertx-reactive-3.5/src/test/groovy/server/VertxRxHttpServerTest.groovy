--- conflicted
+++ resolved
@@ -20,7 +20,6 @@
 import io.vertx.core.json.JsonObject
 import io.vertx.reactivex.core.AbstractVerticle
 import io.vertx.reactivex.ext.web.Router
-
 import java.util.concurrent.CompletableFuture
 import java.util.concurrent.TimeUnit
 
@@ -80,11 +79,7 @@
   }
 
   @Override
-<<<<<<< HEAD
-  String expectedServerSpanName(String method, ServerEndpoint endpoint) {
-=======
   String expectedServerSpanName(ServerEndpoint endpoint) {
->>>>>>> 8b5700fb
     return endpoint == PATH_PARAM ? "/path/:id/param" : endpoint.getPath()
   }
 
