/*
 * Copyright The OpenTelemetry Authors
 * SPDX-License-Identifier: Apache-2.0
 */

import static io.opentelemetry.api.trace.Span.Kind.CLIENT

import de.flapdoodle.embed.mongo.MongodExecutable
import de.flapdoodle.embed.mongo.MongodProcess
import de.flapdoodle.embed.mongo.MongodStarter
import de.flapdoodle.embed.mongo.config.IMongodConfig
import de.flapdoodle.embed.mongo.config.MongodConfigBuilder
import de.flapdoodle.embed.mongo.config.Net
import de.flapdoodle.embed.mongo.distribution.Version
import de.flapdoodle.embed.process.runtime.Network
import io.opentelemetry.instrumentation.test.AgentTestRunner
import io.opentelemetry.instrumentation.test.asserts.TraceAssert
import io.opentelemetry.instrumentation.test.utils.PortUtils
import io.opentelemetry.sdk.trace.data.SpanData
<<<<<<< HEAD
import io.opentelemetry.trace.attributes.SemanticAttributes
=======
import io.opentelemetry.api.trace.attributes.SemanticAttributes
>>>>>>> aad473a0
import spock.lang.Shared

import static io.opentelemetry.trace.Span.Kind.CLIENT

/**
 * Testing needs to be in a centralized project.
 * If tests in multiple different projects are using embedded mongo,
 * they downloader is at risk of a race condition.
 */
class MongoBaseTest extends AgentTestRunner {
  // https://github.com/flapdoodle-oss/de.flapdoodle.embed.mongo#executable-collision
  private static final MongodStarter STARTER = MongodStarter.getDefaultInstance()

  @Shared
  int port = PortUtils.randomOpenPort()
  @Shared
  MongodExecutable mongodExe
  @Shared
  MongodProcess mongod

  def setup() throws Exception {
    IMongodConfig mongodConfig =
      new MongodConfigBuilder()
        .version(Version.Main.PRODUCTION)
        .net(new Net("localhost", port, Network.localhostIsIPv6()))
        .build()

    // using a system-wide file lock to prevent other modules that may be running in parallel
    // from clobbering each other while downloading and extracting mongodb
    def lockFile = new File(System.getProperty("java.io.tmpdir"), "prepare-embedded-mongo.lock")
    def channel = new RandomAccessFile(lockFile, "rw").getChannel()
    def lock = channel.lock()
    try {
      mongodExe = STARTER.prepare(mongodConfig)
    } finally {
      lock.release()
      channel.close()
    }
    mongod = mongodExe.start()
  }

  def cleanup() throws Exception {
    mongod?.stop()
    mongod = null
    mongodExe?.stop()
    mongodExe = null
  }

  def "test port open"() {
    when:
    new Socket("localhost", port)

    then:
    noExceptionThrown()
  }

  def mongoSpan(TraceAssert trace, int index,
                String operation, String collection,
                String dbName, String statement,
                Object parentSpan = null, Throwable exception = null) {
    trace.span(index) {
      name { it.replace(" ", "") == statement }
      kind CLIENT
      if (parentSpan == null) {
        hasNoParent()
      } else {
        childOf((SpanData) parentSpan)
      }
      attributes {
        "$SemanticAttributes.NET_PEER_NAME.key" "localhost"
        "$SemanticAttributes.NET_PEER_IP.key" "127.0.0.1"
        "$SemanticAttributes.NET_PEER_PORT.key" port
        "$SemanticAttributes.DB_STATEMENT.key" {
          it.replace(" ", "") == statement
        }
        "$SemanticAttributes.DB_SYSTEM.key" "mongodb"
        "$SemanticAttributes.DB_CONNECTION_STRING.key" "mongodb://localhost:" + port
        "$SemanticAttributes.DB_NAME.key" dbName
        "$SemanticAttributes.DB_OPERATION.key" operation
<<<<<<< HEAD
        "$SemanticAttributes.MONGODB_COLLECTION.key" collection
=======
        "$SemanticAttributes.DB_MONGODB_COLLECTION.key" collection
>>>>>>> aad473a0
      }
    }
  }
}<|MERGE_RESOLUTION|>--- conflicted
+++ resolved
@@ -17,14 +17,8 @@
 import io.opentelemetry.instrumentation.test.asserts.TraceAssert
 import io.opentelemetry.instrumentation.test.utils.PortUtils
 import io.opentelemetry.sdk.trace.data.SpanData
-<<<<<<< HEAD
-import io.opentelemetry.trace.attributes.SemanticAttributes
-=======
 import io.opentelemetry.api.trace.attributes.SemanticAttributes
->>>>>>> aad473a0
 import spock.lang.Shared
-
-import static io.opentelemetry.trace.Span.Kind.CLIENT
 
 /**
  * Testing needs to be in a centralized project.
@@ -101,11 +95,7 @@
         "$SemanticAttributes.DB_CONNECTION_STRING.key" "mongodb://localhost:" + port
         "$SemanticAttributes.DB_NAME.key" dbName
         "$SemanticAttributes.DB_OPERATION.key" operation
-<<<<<<< HEAD
-        "$SemanticAttributes.MONGODB_COLLECTION.key" collection
-=======
         "$SemanticAttributes.DB_MONGODB_COLLECTION.key" collection
->>>>>>> aad473a0
       }
     }
   }
