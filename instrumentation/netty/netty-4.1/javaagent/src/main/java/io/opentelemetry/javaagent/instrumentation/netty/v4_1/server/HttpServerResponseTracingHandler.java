/*
 * Copyright The OpenTelemetry Authors
 * SPDX-License-Identifier: Apache-2.0
 */

package io.opentelemetry.javaagent.instrumentation.netty.v4_1.server;

import static io.opentelemetry.javaagent.instrumentation.netty.v4_1.server.NettyHttpServerTracer.tracer;

import io.netty.channel.ChannelHandlerContext;
import io.netty.channel.ChannelOutboundHandlerAdapter;
import io.netty.channel.ChannelPromise;
import io.netty.handler.codec.http.HttpResponse;
import io.opentelemetry.context.Context;
import io.opentelemetry.context.Scope;
import io.opentelemetry.instrumentation.api.aiappid.AiAppId;

public class HttpServerResponseTracingHandler extends ChannelOutboundHandlerAdapter {

  @Override
  public void write(ChannelHandlerContext ctx, Object msg, ChannelPromise prm) {
    Context context = tracer().getServerContext(ctx.channel());
    if (context == null || !(msg instanceof HttpResponse)) {
      ctx.write(msg, prm);
      return;
    }

<<<<<<< HEAD
    final String appId = AiAppId.getAppId();
    if (!appId.isEmpty()) {
      final HttpResponse response = (HttpResponse) msg;
      response.headers().set(AiAppId.RESPONSE_HEADER_NAME, "appId=" + appId);
=======
    String appId = AiAppId.getAppId();
    if (!appId.isEmpty()) {
      ((HttpResponse) msg).headers().set(AiAppId.RESPONSE_HEADER_NAME, "appId=" + appId);
>>>>>>> 33edee98
    }

    try (Scope ignored = context.makeCurrent()) {
      ctx.write(msg, prm);
    } catch (Throwable throwable) {
      tracer().endExceptionally(context, throwable);
      throw throwable;
    }
    tracer().end(context, (HttpResponse) msg);
  }
}<|MERGE_RESOLUTION|>--- conflicted
+++ resolved
@@ -25,16 +25,9 @@
       return;
     }
 
-<<<<<<< HEAD
-    final String appId = AiAppId.getAppId();
-    if (!appId.isEmpty()) {
-      final HttpResponse response = (HttpResponse) msg;
-      response.headers().set(AiAppId.RESPONSE_HEADER_NAME, "appId=" + appId);
-=======
     String appId = AiAppId.getAppId();
     if (!appId.isEmpty()) {
       ((HttpResponse) msg).headers().set(AiAppId.RESPONSE_HEADER_NAME, "appId=" + appId);
->>>>>>> 33edee98
     }
 
     try (Scope ignored = context.makeCurrent()) {
