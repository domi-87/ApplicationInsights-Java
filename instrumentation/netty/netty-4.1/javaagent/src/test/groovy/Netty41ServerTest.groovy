--- conflicted
+++ resolved
@@ -41,11 +41,7 @@
   static final LoggingHandler LOGGING_HANDLER = new LoggingHandler(SERVER_LOGGER.name, LogLevel.DEBUG)
 
   @Override
-<<<<<<< HEAD
-  boolean sendsBackAiTargetAppId() {
-=======
   boolean sendsBackAiTargetAppId(ServerEndpoint endpoint) {
->>>>>>> c1d2e870
     true
   }
 
