/*
 * Copyright The OpenTelemetry Authors
 * SPDX-License-Identifier: Apache-2.0
 */

package server

import static io.opentelemetry.api.trace.SpanKind.INTERNAL
import static io.opentelemetry.instrumentation.test.base.HttpServerTest.ServerEndpoint.ERROR
import static io.opentelemetry.instrumentation.test.base.HttpServerTest.ServerEndpoint.EXCEPTION
import static io.opentelemetry.instrumentation.test.base.HttpServerTest.ServerEndpoint.PATH_PARAM
import static io.opentelemetry.instrumentation.test.base.HttpServerTest.ServerEndpoint.QUERY_PARAM
import static io.opentelemetry.instrumentation.test.base.HttpServerTest.ServerEndpoint.REDIRECT
import static io.opentelemetry.instrumentation.test.base.HttpServerTest.ServerEndpoint.SUCCESS

import io.opentelemetry.instrumentation.test.AgentTestTrait
import io.opentelemetry.instrumentation.test.asserts.TraceAssert
import io.opentelemetry.instrumentation.test.base.HttpServerTest
import io.opentelemetry.sdk.trace.data.SpanData
import ratpack.error.ServerErrorHandler
import ratpack.groovy.test.embed.GroovyEmbeddedApp
import ratpack.handling.Context
import ratpack.test.embed.EmbeddedApp

class RatpackHttpServerTest extends HttpServerTest<EmbeddedApp> implements AgentTestTrait {

  @Override
  EmbeddedApp startServer(int bindPort) {
    def ratpack = GroovyEmbeddedApp.ratpack {
      serverConfig {
        port bindPort
        address InetAddress.getByName('localhost')
      }
      bindings {
        bind TestErrorHandler
      }
      handlers {
        prefix(SUCCESS.rawPath()) {
          all {
            controller(SUCCESS) {
              context.response.status(SUCCESS.status).send(SUCCESS.body)
            }
          }
        }
        prefix(QUERY_PARAM.rawPath()) {
          all {
            controller(QUERY_PARAM) {
              context.response.status(QUERY_PARAM.status).send(request.query)
            }
          }
        }
        prefix(REDIRECT.rawPath()) {
          all {
            controller(REDIRECT) {
              context.redirect(REDIRECT.body)
            }
          }
        }
        prefix(ERROR.rawPath()) {
          all {
            controller(ERROR) {
              context.response.status(ERROR.status).send(ERROR.body)
            }
          }
        }
        prefix(EXCEPTION.rawPath()) {
          all {
            controller(EXCEPTION) {
              throw new Exception(EXCEPTION.body)
            }
          }
        }
        prefix("path/:id/param") {
          all {
            controller(PATH_PARAM) {
              context.response.status(PATH_PARAM.status).send(pathTokens.id)
            }
          }
        }
      }
    }
    ratpack.server.start()

    assert ratpack.address.port == bindPort
    return ratpack
  }

  static class TestErrorHandler implements ServerErrorHandler {
    @Override
    void error(Context context, Throwable throwable) throws Exception {
      context.response.status(500).send(throwable.message)
    }
  }

  @Override
  void stopServer(EmbeddedApp server) {
    server.close()
  }

  @Override
  boolean hasHandlerSpan() {
    true
  }

  @Override
  boolean testPathParam() {
    true
  }

  @Override
<<<<<<< HEAD
  boolean sendsBackAiTargetAppId() {
=======
  boolean sendsBackAiTargetAppId(ServerEndpoint endpoint) {
>>>>>>> c1d2e870
    true
  }

  @Override
  void handlerSpan(TraceAssert trace, int index, Object parent, String method = "GET", ServerEndpoint endpoint = SUCCESS) {
    trace.span(index) {
      name endpoint.status == 404 ? "/" : endpoint == PATH_PARAM ? "/path/:id/param" : endpoint.path
      kind INTERNAL
      errored endpoint == EXCEPTION
      childOf((SpanData) parent)
      if (endpoint == EXCEPTION) {
        errorEvent(Exception, EXCEPTION.body)
      }
    }
  }

  @Override
  String expectedServerSpanName(ServerEndpoint endpoint) {
    return endpoint.status == 404 ? "/" : endpoint == PATH_PARAM ? "/path/:id/param" : endpoint.path
  }
}<|MERGE_RESOLUTION|>--- conflicted
+++ resolved
@@ -108,11 +108,7 @@
   }
 
   @Override
-<<<<<<< HEAD
-  boolean sendsBackAiTargetAppId() {
-=======
   boolean sendsBackAiTargetAppId(ServerEndpoint endpoint) {
->>>>>>> c1d2e870
     true
   }
 
