--- conflicted
+++ resolved
@@ -33,10 +33,7 @@
     app.setDefaultProperties(ImmutableMap.of(
       "server.port", port,
       "server.context-path", getContextPath(),
-<<<<<<< HEAD
-=======
       "server.servlet.contextPath", getContextPath(),
->>>>>>> aad473a0
       "server.error.include-message", "always"))
     def context = app.run()
     return context
