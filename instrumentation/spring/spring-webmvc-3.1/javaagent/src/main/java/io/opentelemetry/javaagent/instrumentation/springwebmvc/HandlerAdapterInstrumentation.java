/*
 * Copyright The OpenTelemetry Authors
 * SPDX-License-Identifier: Apache-2.0
 */

package io.opentelemetry.javaagent.instrumentation.springwebmvc;

<<<<<<< HEAD
import static io.opentelemetry.context.ContextUtils.withScopedContext;
import static io.opentelemetry.javaagent.instrumentation.springwebmvc.SpringWebMvcTracer.TRACER;
import static io.opentelemetry.javaagent.tooling.ClassLoaderMatcher.hasClassesNamed;
import static io.opentelemetry.javaagent.tooling.bytebuddy.matcher.AgentElementMatchers.implementsInterface;
import static io.opentelemetry.trace.TracingContextUtils.withSpan;
=======
import static io.opentelemetry.javaagent.instrumentation.springwebmvc.SpringWebMvcTracer.tracer;
import static io.opentelemetry.javaagent.tooling.ClassLoaderMatcher.hasClassesNamed;
import static io.opentelemetry.javaagent.tooling.bytebuddy.matcher.AgentElementMatchers.implementsInterface;
>>>>>>> aad473a0
import static java.util.Collections.singletonMap;
import static net.bytebuddy.matcher.ElementMatchers.isMethod;
import static net.bytebuddy.matcher.ElementMatchers.isPublic;
import static net.bytebuddy.matcher.ElementMatchers.nameStartsWith;
import static net.bytebuddy.matcher.ElementMatchers.named;
import static net.bytebuddy.matcher.ElementMatchers.takesArgument;
import static net.bytebuddy.matcher.ElementMatchers.takesArguments;

<<<<<<< HEAD
import com.google.auto.service.AutoService;
import io.grpc.Context;
=======
import io.opentelemetry.api.trace.Span;
import io.opentelemetry.context.Context;
>>>>>>> aad473a0
import io.opentelemetry.instrumentation.api.tracer.BaseTracer;
import io.opentelemetry.javaagent.instrumentation.api.Java8BytecodeBridge;
import io.opentelemetry.javaagent.instrumentation.api.SpanWithScope;
import io.opentelemetry.javaagent.tooling.TypeInstrumentation;
import java.util.Map;
import javax.servlet.http.HttpServletRequest;
import net.bytebuddy.asm.Advice;
import net.bytebuddy.description.method.MethodDescription;
import net.bytebuddy.description.type.TypeDescription;
import net.bytebuddy.matcher.ElementMatcher;

final class HandlerAdapterInstrumentation implements TypeInstrumentation {

  @Override
  public ElementMatcher<ClassLoader> classLoaderMatcher() {
    // Optimization for expensive typeMatcher.
    return hasClassesNamed("org.springframework.web.servlet.HandlerAdapter");
  }

  @Override
  public ElementMatcher<TypeDescription> typeMatcher() {
    return implementsInterface(named("org.springframework.web.servlet.HandlerAdapter"));
  }

  @Override
  public Map<? extends ElementMatcher<? super MethodDescription>, String> transformers() {
    return singletonMap(
        isMethod()
            .and(isPublic())
            .and(nameStartsWith("handle"))
            .and(takesArgument(0, named("javax.servlet.http.HttpServletRequest")))
            .and(takesArguments(3)),
        HandlerAdapterInstrumentation.class.getName() + "$ControllerAdvice");
  }

  public static class ControllerAdvice {
    @Advice.OnMethodEnter(suppress = Throwable.class)
    public static SpanWithScope nameResourceAndStartSpan(
        @Advice.Argument(0) HttpServletRequest request, @Advice.Argument(2) Object handler) {
<<<<<<< HEAD
      Context context = Context.current();
      Span serverSpan = BaseTracer.getCurrentServerSpan(context);
      if (serverSpan != null) {
        // Name the parent span based on the matching pattern
        TRACER.onRequest(context, serverSpan, request);
=======
      Context context = Java8BytecodeBridge.currentContext();
      Span serverSpan = BaseTracer.getCurrentServerSpan(context);
      if (serverSpan != null) {
        // Name the parent span based on the matching pattern
        tracer().onRequest(context, serverSpan, request);
>>>>>>> aad473a0
        // Now create a span for handler/controller execution.
        Span span = tracer().startHandlerSpan(handler);

<<<<<<< HEAD
        return new SpanWithScope(span, withScopedContext(withSpan(span, context)));
=======
        return new SpanWithScope(span, context.with(span).makeCurrent());
>>>>>>> aad473a0
      } else {
        return null;
      }
    }

    @Advice.OnMethodExit(onThrowable = Throwable.class, suppress = Throwable.class)
    public static void stopSpan(
        @Advice.Enter SpanWithScope spanWithScope, @Advice.Thrown Throwable throwable) {
      if (spanWithScope == null) {
        return;
      }
      Span span = spanWithScope.getSpan();
      if (throwable == null) {
        tracer().end(span);
      } else {
        tracer().endExceptionally(span, throwable);
      }
      spanWithScope.closeScope();
    }
  }
}<|MERGE_RESOLUTION|>--- conflicted
+++ resolved
@@ -5,17 +5,9 @@
 
 package io.opentelemetry.javaagent.instrumentation.springwebmvc;
 
-<<<<<<< HEAD
-import static io.opentelemetry.context.ContextUtils.withScopedContext;
-import static io.opentelemetry.javaagent.instrumentation.springwebmvc.SpringWebMvcTracer.TRACER;
-import static io.opentelemetry.javaagent.tooling.ClassLoaderMatcher.hasClassesNamed;
-import static io.opentelemetry.javaagent.tooling.bytebuddy.matcher.AgentElementMatchers.implementsInterface;
-import static io.opentelemetry.trace.TracingContextUtils.withSpan;
-=======
 import static io.opentelemetry.javaagent.instrumentation.springwebmvc.SpringWebMvcTracer.tracer;
 import static io.opentelemetry.javaagent.tooling.ClassLoaderMatcher.hasClassesNamed;
 import static io.opentelemetry.javaagent.tooling.bytebuddy.matcher.AgentElementMatchers.implementsInterface;
->>>>>>> aad473a0
 import static java.util.Collections.singletonMap;
 import static net.bytebuddy.matcher.ElementMatchers.isMethod;
 import static net.bytebuddy.matcher.ElementMatchers.isPublic;
@@ -24,13 +16,8 @@
 import static net.bytebuddy.matcher.ElementMatchers.takesArgument;
 import static net.bytebuddy.matcher.ElementMatchers.takesArguments;
 
-<<<<<<< HEAD
-import com.google.auto.service.AutoService;
-import io.grpc.Context;
-=======
 import io.opentelemetry.api.trace.Span;
 import io.opentelemetry.context.Context;
->>>>>>> aad473a0
 import io.opentelemetry.instrumentation.api.tracer.BaseTracer;
 import io.opentelemetry.javaagent.instrumentation.api.Java8BytecodeBridge;
 import io.opentelemetry.javaagent.instrumentation.api.SpanWithScope;
@@ -70,27 +57,15 @@
     @Advice.OnMethodEnter(suppress = Throwable.class)
     public static SpanWithScope nameResourceAndStartSpan(
         @Advice.Argument(0) HttpServletRequest request, @Advice.Argument(2) Object handler) {
-<<<<<<< HEAD
-      Context context = Context.current();
-      Span serverSpan = BaseTracer.getCurrentServerSpan(context);
-      if (serverSpan != null) {
-        // Name the parent span based on the matching pattern
-        TRACER.onRequest(context, serverSpan, request);
-=======
       Context context = Java8BytecodeBridge.currentContext();
       Span serverSpan = BaseTracer.getCurrentServerSpan(context);
       if (serverSpan != null) {
         // Name the parent span based on the matching pattern
         tracer().onRequest(context, serverSpan, request);
->>>>>>> aad473a0
         // Now create a span for handler/controller execution.
         Span span = tracer().startHandlerSpan(handler);
 
-<<<<<<< HEAD
-        return new SpanWithScope(span, withScopedContext(withSpan(span, context)));
-=======
         return new SpanWithScope(span, context.with(span).makeCurrent());
->>>>>>> aad473a0
       } else {
         return null;
       }
