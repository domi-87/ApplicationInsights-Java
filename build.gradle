plugins {
  id 'idea'

<<<<<<< HEAD
  id "com.jfrog.artifactory" version "4.15.2" apply false
  id 'com.jfrog.bintray' version '1.8.5' apply false

  id 'org.gradle.test-retry' version '1.1.8' apply false
=======
  id 'org.gradle.test-retry' version '1.2.0' apply false
>>>>>>> ebee574a

  id 'org.unbroken-dome.test-sets' version '3.0.1' apply false
  id 'com.github.ben-manes.versions' version '0.27.0'

  id 'com.dorongold.task-tree' version '1.5'

  id "com.github.johnrengelman.shadow" version "6.1.0" apply false

  id "com.diffplug.spotless" version "5.8.2"
  id "com.github.spotbugs" version "4.6.0" apply false

<<<<<<< HEAD
=======
  id "net.ltgt.errorprone" version "1.3.0" apply false
}

>>>>>>> ebee574a
allprojects {
  apply from: "$rootDir/gradle/dependencies.gradle"
  apply from: "$rootDir/gradle/util.gradle"

  version = '0.11.0+ai.patch.1'
}

repositories {
  mavenLocal()
  mavenCentral()
  jcenter()
}

description = 'OpenTelemetry instrumentations for Java'

allprojects {
  apply plugin: 'idea'

  idea {
    module {
      downloadJavadoc = false
      downloadSources = false
    }
  }
}

apply plugin: 'com.diffplug.spotless'

spotless {
  // this formatting is applied at the root level, as some of these files are not in a submodules
  // and would be missed otherwise
  format 'misc', {
    target '.gitignore', '*.md', 'docs/**/*.md'
    indentWithSpaces()
    trimTrailingWhitespace()
    endWithNewline()
  }
}

task formatCode(dependsOn: ['spotlessApply'])
check.dependsOn 'spotlessCheck'<|MERGE_RESOLUTION|>--- conflicted
+++ resolved
@@ -1,14 +1,7 @@
 plugins {
   id 'idea'
 
-<<<<<<< HEAD
-  id "com.jfrog.artifactory" version "4.15.2" apply false
-  id 'com.jfrog.bintray' version '1.8.5' apply false
-
-  id 'org.gradle.test-retry' version '1.1.8' apply false
-=======
   id 'org.gradle.test-retry' version '1.2.0' apply false
->>>>>>> ebee574a
 
   id 'org.unbroken-dome.test-sets' version '3.0.1' apply false
   id 'com.github.ben-manes.versions' version '0.27.0'
@@ -20,12 +13,9 @@
   id "com.diffplug.spotless" version "5.8.2"
   id "com.github.spotbugs" version "4.6.0" apply false
 
-<<<<<<< HEAD
-=======
   id "net.ltgt.errorprone" version "1.3.0" apply false
 }
 
->>>>>>> ebee574a
 allprojects {
   apply from: "$rootDir/gradle/dependencies.gradle"
   apply from: "$rootDir/gradle/util.gradle"
