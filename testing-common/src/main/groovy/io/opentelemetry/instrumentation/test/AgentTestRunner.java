--- conflicted
+++ resolved
@@ -115,13 +115,8 @@
               .addTextMapPropagator(HttpTraceContext.getInstance())
               .build());
     }
-<<<<<<< HEAD
-    OpenTelemetrySdk.getTracerManagement().addSpanProcessor(TEST_WRITER);
-    TEST_TRACER = OpenTelemetry.getTracer("io.opentelemetry.auto");
-=======
     OpenTelemetrySdk.getGlobalTracerManagement().addSpanProcessor(TEST_WRITER);
     TEST_TRACER = OpenTelemetry.getGlobalTracer("io.opentelemetry.auto");
->>>>>>> aad473a0
 
     AiAppId.setSupplier(
         new AiAppId.Supplier() {
