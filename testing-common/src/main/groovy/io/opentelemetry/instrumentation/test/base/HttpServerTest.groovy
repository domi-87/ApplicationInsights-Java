--- conflicted
+++ resolved
@@ -260,10 +260,6 @@
     response.code() == REDIRECT.status
     response.header("location") == REDIRECT.body ||
       response.header("location") == "${address.resolve(REDIRECT.body)}"
-<<<<<<< HEAD
-    response.body().contentLength() < 1 || redirectHasBody()
-=======
->>>>>>> 7e2ede46
     assertRequestContextHeader(response)
 
     and:
@@ -303,12 +299,6 @@
 
     expect:
     response.code() == EXCEPTION.status
-<<<<<<< HEAD
-    if (testExceptionBody()) {
-      assert response.body().string() == EXCEPTION.body
-    }
-=======
->>>>>>> 7e2ede46
     assertRequestContextHeader(response)
 
     and:
