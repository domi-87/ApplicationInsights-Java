/*
 * ApplicationInsights-Java
 * Copyright (c) Microsoft Corporation
 * All rights reserved.
 *
 * MIT License
 * Permission is hereby granted, free of charge, to any person obtaining a copy of this
 * software and associated documentation files (the ""Software""), to deal in the Software
 * without restriction, including without limitation the rights to use, copy, modify, merge,
 * publish, distribute, sublicense, and/or sell copies of the Software, and to permit
 * persons to whom the Software is furnished to do so, subject to the following conditions:
 * The above copyright notice and this permission notice shall be included in all copies or
 * substantial portions of the Software.
 * THE SOFTWARE IS PROVIDED *AS IS*, WITHOUT WARRANTY OF ANY KIND, EXPRESS OR IMPLIED,
 * INCLUDING BUT NOT LIMITED TO THE WARRANTIES OF MERCHANTABILITY, FITNESS FOR A PARTICULAR
 * PURPOSE AND NONINFRINGEMENT. IN NO EVENT SHALL THE AUTHORS OR COPYRIGHT HOLDERS BE LIABLE
 * FOR ANY CLAIM, DAMAGES OR OTHER LIABILITY, WHETHER IN AN ACTION OF CONTRACT, TORT OR
 * OTHERWISE, ARISING FROM, OUT OF OR IN CONNECTION WITH THE SOFTWARE OR THE USE OR OTHER
 * DEALINGS IN THE SOFTWARE.
 */

apply from: "$buildScriptsDir/common-java.gradle"
apply from: "$buildScriptsDir/publishing.gradle"

archivesBaseName = 'applicationinsights-web'

dependencies {
    compile project(':core')
    compile 'com.opensymphony:xwork:2.0.4' // Struts 2
    compile 'org.springframework:spring-webmvc:3.1.0.RELEASE'
<<<<<<< HEAD
    compile group: 'javax.servlet', name: 'javax.servlet-api', version: '3.0.1'
    compile group: 'javax.enterprise', name: 'cdi-api', version: '1.1' // Java EE
=======
    compile group: 'javax.servlet', name: 'servlet-api', version: '2.5'
>>>>>>> ac8086b9
    testCompile group: 'junit', name: 'junit', version: '4.11'
    testCompile group: 'org.mockito', name: 'mockito-all', version: '1.8.0'
    testCompile group: 'org.eclipse.jetty', name: 'jetty-server', version: '7.0.0.M0'
    testCompile group: 'org.eclipse.jetty', name: 'jetty-servlet', version: '7.0.0.M0'
    testCompile group: 'org.eclipse.jetty', name: 'jetty-servlets', version: '7.0.0.M0'
    testCompile group: 'org.apache.logging.log4j', name: 'log4j-api', version: '2.1'
    testCompile group: 'org.json', name:'json', version:'20090211'
    testCompile group: 'com.microsoft.azure', name: 'azure-storage', version: '2.1.0'
}

// region Publishing properties

projectPomName = project.msftAppInsights + " Java SDK Web Module"
projectPomDescription = "This is the web module of " + project.msftAppInsightsJavaSdk

whenPomConfigured = { p ->
    p.dependencies.each { d ->
        if (d.groupId != "com.microsoft.azure" && d.scope == "compile") {
            d.scope = "provided"
        }
    }
    writePomToArtifactsDirectory(p, project.name)
}

// endregion Publishing properties<|MERGE_RESOLUTION|>--- conflicted
+++ resolved
@@ -28,12 +28,8 @@
     compile project(':core')
     compile 'com.opensymphony:xwork:2.0.4' // Struts 2
     compile 'org.springframework:spring-webmvc:3.1.0.RELEASE'
-<<<<<<< HEAD
-    compile group: 'javax.servlet', name: 'javax.servlet-api', version: '3.0.1'
+    compile group: 'javax.servlet', name: 'servlet-api', version: '2.5'
     compile group: 'javax.enterprise', name: 'cdi-api', version: '1.1' // Java EE
-=======
-    compile group: 'javax.servlet', name: 'servlet-api', version: '2.5'
->>>>>>> ac8086b9
     testCompile group: 'junit', name: 'junit', version: '4.11'
     testCompile group: 'org.mockito', name: 'mockito-all', version: '1.8.0'
     testCompile group: 'org.eclipse.jetty', name: 'jetty-server', version: '7.0.0.M0'
