--- conflicted
+++ resolved
@@ -94,11 +94,7 @@
    */
   public Scope startScope(Span span, STORAGE storage, Context context) {
     // TODO we could do this in one go, but TracingContextUtils.CONTEXT_SPAN_KEY is private
-<<<<<<< HEAD
-    Context newContext = withSpan(span, context.withValue(CONTEXT_SERVER_SPAN_KEY, span));
-=======
     Context newContext = context.with(CONTEXT_SERVER_SPAN_KEY, span).with(span);
->>>>>>> aad473a0
     attachServerContext(newContext, storage);
     return newContext.makeCurrent();
   }
@@ -171,11 +167,7 @@
   }
 
   protected void onRequest(Span span, REQUEST request) {
-<<<<<<< HEAD
-    final String sourceAppId = span.getContext().getTraceState().get(AiAppId.TRACESTATE_KEY);
-=======
     final String sourceAppId = span.getSpanContext().getTraceState().get(AiAppId.TRACESTATE_KEY);
->>>>>>> aad473a0
     if (sourceAppId != null && !sourceAppId.isEmpty()) {
       span.setAttribute(AiAppId.SPAN_SOURCE_ATTRIBUTE_NAME, sourceAppId);
     } else if (AI_BACK_COMPAT) {
